--- conflicted
+++ resolved
@@ -58,34 +58,6 @@
     pending_file_info: Vec<(MDBFileInfo, Vec<usize>)>,
 }
 
-<<<<<<< HEAD
-#[allow(clippy::borrowed_box)]
-async fn upload_data_to_cas(
-    cas: &Arc<dyn Staging + Send + Sync>,
-    prefix: &str,
-    cas_hash: &MerkleHash,
-    boundaries: Vec<u64>,
-    buf: Vec<u8>,
-) -> std::io::Result<()> {
-    let res = cas.put(prefix, cas_hash, buf, boundaries).await;
-    if let Err(e) = res {
-        match e {
-            // Xorb Rejected is not an error. This is OK. This means
-            // that the Xorb already exists on remote.
-            CasClientError::XORBRejected => return Ok(()),
-            e => {
-                return Err(std::io::Error::new(
-                    std::io::ErrorKind::Other,
-                    format!("{e:?}"),
-                ));
-            }
-        }
-    }
-    Ok(())
-}
-
-=======
->>>>>>> 4e4a38a4
 /// Manages the translation of files between the
 /// MerkleDB / pointer file format and the materialized version.
 ///
@@ -94,11 +66,7 @@
     shard_manager: Arc<ShardFileManager>,
     file_reconstructor: Arc<FileReconstructionInterface>,
     summarydb: Arc<Mutex<WholeRepoSummary>>,
-<<<<<<< HEAD
     cas: Arc<dyn Staging + Send + Sync>,
-=======
-    cas: Arc<Box<dyn Staging + Send + Sync>>,
->>>>>>> 4e4a38a4
     prefix: String,
     small_file_threshold: usize,
 
@@ -140,11 +108,7 @@
             shard_manager: shard_manager.clone(),
             file_reconstructor,
             summarydb,
-<<<<<<< HEAD
             cas: cas_client,
-=======
-            cas: Arc::new(cas_client),
->>>>>>> 4e4a38a4
             prefix: config.cas.prefix.clone(),
             small_file_threshold: SMALL_FILE_THRESHOLD,
             cas_data: Arc::new(Default::default()),
@@ -165,11 +129,7 @@
         *self.summarydb.lock().await = summarydb;
 
         // See if there are any un-registered shards.
-<<<<<<< HEAD
         self.shard_manager
-=======
-        self.mdb
->>>>>>> 4e4a38a4
             .register_shards_by_path(&[&self.cfg.merkledb_v2_session, &self.cfg.merkledb_v2_cache])
             .await?;
 
@@ -190,11 +150,7 @@
             shard_manager: shard_manager.clone(),
             file_reconstructor,
             summarydb,
-<<<<<<< HEAD
             cas,
-=======
-            cas: Arc::new(Box::new(cas_client)),
->>>>>>> 4e4a38a4
             prefix: "".into(),
             small_file_threshold: SMALL_FILE_THRESHOLD,
             cas_data: Arc::new(Default::default()),
@@ -552,19 +508,8 @@
         }
 
         if !cas_info.chunks.is_empty() {
-<<<<<<< HEAD
             self.shard_manager.add_cas_block(cas_info).await?;
 
-            upload_data_to_cas(
-                &self.cas,
-                &self.prefix,
-                &cas_hash,
-                chunk_boundaries,
-                take(&mut cas_data.data),
-            )
-            .await?;
-=======
-            self.mdb.add_cas_block(cas_info).await?;
             self.cas
                 .put(
                     &self.prefix,
@@ -573,7 +518,6 @@
                     chunk_boundaries,
                 )
                 .await?;
->>>>>>> 4e4a38a4
         } else {
             debug_assert_eq!(cas_hash, MerkleHash::default());
         }
