--- conflicted
+++ resolved
@@ -663,7 +663,6 @@
                 get_merkledb_notes_name,
                 &ShardVersion::V2,
             )?;
-<<<<<<< HEAD
 
             // Also adds a note with empty data, this ensures the particular ref notes
             // exists so git doesn't report error on push. Git blob store ensures that
@@ -684,28 +683,6 @@
                 return Err(GitXetRepoError::Other(msg));
             }
 
-=======
-
-            // Also adds a note with empty data, this ensures the particular ref notes
-            // exists so git doesn't report error on push. Git blob store ensures that
-            // only one copy is stored.
-            merkledb_shard_plumb::add_empty_note(
-                &self.xet_config,
-                get_merkledb_notes_name(&ShardVersion::V2),
-            )?;
-
-            if let Ok(Some(_salt)) = read_repo_salt(self.repo.clone()) {
-                info!("GitRepo::open: Successfully read repo salt.");
-            } else {
-                let msg = format!("{}\n{}\n{}", 
-                        "Implicit initialization failed, no Xet configuration info found in remoteself.", 
-                        "Please add the upstream Xet initialized repository as a remote using", 
-                        "`git remote add upstream_xet_repo <url>` and then run `git restore --source=HEAD :/`.");
-                error!("{msg}");
-                return Err(GitXetRepoError::Other(msg));
-            }
-
->>>>>>> 1541ca8e
             self.mdb_version = get_mdb_version(&self.repo_dir)?;
 
             if self.mdb_version != ShardVersion::V2 {
@@ -746,7 +723,6 @@
         if self.repo.is_bare() {
             info!("GitRepo::perform_explicit_setup: Adding xet configuration files to repo.");
             let mut files = Vec::new();
-<<<<<<< HEAD
 
             if write_gitattributes {
                 if let Some(git_attr_data) =
@@ -793,99 +769,6 @@
                     None,
                     "Configured repository to use git-xet.",
                     &files[..],
-                    Some(&branch_name_on_empty_repo),
-                )?;
-                Ok(true)
-            } else {
-                info!("GitRepo::perform_explicit_setup: ASkipping creating commit as all files appear to be present.");
-                Ok(false)
-            }
-        } else {
-            let mut run_commit = false;
-
-            if write_gitattributes {
-                if self.verify_or_write_gitattributes_in_existing_repo(
-                    force,
-                    preserve_existing_gitattributes,
-                )? {
-                    self.run_git_checked_in_repo(
-                        "add",
-                        &[self.repo_dir.join(".gitattributes").to_str().unwrap()],
-                    )?;
-                    run_commit = true;
-                }
-            }
-
-            if let Some(xet_config_file) = xet_config_file.as_ref() {
-                let write_file = self.repo_dir.join(GIT_REPO_SPECIFIC_CONFIG);
-
-                let parent_dir = write_file.parent().unwrap();
-                if !parent_dir.exists() {
-                    std::fs::create_dir_all(parent_dir)?;
-                }
-
-                std::fs::copy(xet_config_file, &write_file)?;
-
-                self.run_git_checked_in_repo("add", &[write_file.to_str().unwrap()])?;
-                run_commit = true;
-            }
-
-            if run_commit {
-                // If the git attributes file is changed, then commit that change so it's pushed properly.
-                self.run_git_checked("commit", &["-m", "Configured repository to use git-xet."])?;
-            }
-
-            Ok(run_commit)
-        }
-    }
-
-=======
-
-            if write_gitattributes {
-                if let Some(git_attr_data) =
-                    git_wrap::read_file_from_repo(&self.repo, ".gitattributes", None)?
-                {
-                    info!("GitRepo::perform_explicit_setup: Repo already has .gitattributes.");
-                    if git_attr_data != GITATTRIBUTES_CONTENT.as_bytes() {
-                        // Just fail out here for now
-                        if !force {
-                            return Err(GitXetRepoError::Other(".gitattributes file already present on bare repo; specify --force to overwrite.".to_owned()));
-                        }
-                        info!("GitRepo::perform_explicit_setup: --force is enabled and .gitattributes is different, overwriting.");
-                        files.push((".gitattributes", GITATTRIBUTES_CONTENT.as_bytes()));
-                    }
-                } else {
-                    info!("GitRepo::perform_explicit_setup: Adding .gitattributes.");
-                    files.push((".gitattributes", GITATTRIBUTES_CONTENT.as_bytes()));
-                }
-            }
-
-            let xet_config_data;
-            if let Some(xet_config_file) = xet_config_file.as_ref() {
-                xet_config_data = std::fs::read(xet_config_file)?;
-
-                if let Some(current_config_data) =
-                    git_wrap::read_file_from_repo(&self.repo, GIT_REPO_SPECIFIC_CONFIG, None)?
-                {
-                    if current_config_data != xet_config_data {
-                        if !force {
-                            return Err(GitXetRepoError::Other(".xet/config.toml file already present on bare repo; specify --force to overwrite.".to_owned()));
-                        }
-                        info!("GitRepo::perform_explicit_setup: --force is enabled and .xet/config.toml is different, overwriting.");
-                        files.push((GIT_REPO_SPECIFIC_CONFIG, &xet_config_data[..]));
-                    }
-                } else {
-                    files.push((GIT_REPO_SPECIFIC_CONFIG, &xet_config_data[..]));
-                    info!("GitRepo::perform_explicit_setup: Adding .xet/config.toml file from {xet_config_file:?}.");
-                }
-            }
-
-            if !files.is_empty() {
-                git_wrap::create_commit(
-                    &self.repo,
-                    None,
-                    "Configured repository to use git-xet.",
-                    &files[..],
                     Some(branch_name_on_empty_repo),
                 )?;
                 Ok(true)
@@ -932,7 +815,6 @@
         }
     }
 
->>>>>>> 1541ca8e
     pub fn verify_or_write_hooks(&self, enable_locking: bool) -> Result<bool> {
         let mut changed = false;
 
@@ -977,7 +859,6 @@
             .map(|line| line.split_once(' '))
             .filter_map(|e| e.map(|vv| (vv.0.trim(), vv.1.trim())))
             .collect();
-<<<<<<< HEAD
 
         for remote in self.current_remotes()? {
             let config_name = format!("remote.{}.fetch", &remote);
@@ -991,21 +872,6 @@
             }
             info!("XET: Setting fetch hooks on remote.{}.fetch.", &remote);
 
-=======
-
-        for remote in self.current_remotes()? {
-            let config_name = format!("remote.{}.fetch", &remote);
-            let config_value = format!("+refs/notes/xet/*:refs/remotes/{}/notes/xet/*", &remote);
-
-            if let Some(v) = repo_fetch_heads.get(config_name.as_str()) {
-                if *v == config_value {
-                    debug!("XET: Fetch hooks on remote.{}.fetch is set.", &remote);
-                    continue;
-                }
-            }
-            info!("XET: Setting fetch hooks on remote.{}.fetch.", &remote);
-
->>>>>>> 1541ca8e
             self.run_git_checked_in_repo("config", &["--add", &config_name, &config_value])?;
             new_remotes.push(remote);
         }
