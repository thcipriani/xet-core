use crate::config::XetConfig;
use crate::constants::MAX_CONCURRENT_DOWNLOADS;
use crate::constants::MAX_CONCURRENT_UPLOADS;
use crate::data_processing::create_cas_client;
use crate::errors;
use crate::errors::GitXetRepoError;
use crate::git_integration::git_notes_wrapper::GitNotesWrapper;
use crate::git_integration::git_repo::get_merkledb_notes_name;
use crate::merkledb_plumb::*;
use crate::utils::*;
use parutils::tokio_par_for_each;
use shard_client::{GrpcShardClient, RegistrationClient, ShardConnectionConfig};

use anyhow::Context;
use bincode::Options;
use cas_client::Staging;
use git2::Oid;
use mdb_shard::session_directory::consolidate_shards_in_directory;
use mdb_shard::shard_file_handle::MDBShardFile;
use mdb_shard::shard_file_manager::ShardFileManager;
use mdb_shard::shard_file_reconstructor::FileReconstructor;
use mdb_shard::shard_format::MDBShardFileFooter;
use mdb_shard::shard_format::MDBShardInfo;
use mdb_shard::shard_format::MDB_SHARD_MIN_TARGET_SIZE;
use mdb_shard::shard_version::ShardVersion;
use merkledb::MerkleMemDB;
use merklehash::{HashedWrite, MerkleHash};
use serde::{Deserialize, Serialize};
use std::sync::Arc;
use std::{
    collections::HashSet,
    fs,
    io::{BufReader, BufWriter, Cursor, Read, Write},
    ops::{Deref, DerefMut},
    path::{Path, PathBuf},
    vec,
};
use tracing::error;
use tracing::{debug, info};

const MERKLEDB_NOTES_ENCODING_VERSION_2: u64 = 2;
const MDB_SHARD_META_ENCODING_VERSION: u64 = 0;
const MDB_SHARD_META_COLLECTION_HEADER_SIZE: usize = 8;
const GIT_OID_RAWSZ: usize = 20;

#[derive(Serialize, Deserialize, Clone, Debug, Default, PartialEq)]
struct MDBShardMeta {
    shard_hash: MerkleHash,
    shard_footer: MDBShardFileFooter,
    converted_v1_notes_head: Option<[u8; GIT_OID_RAWSZ]>,
}

impl MDBShardMeta {
    fn new(shard_hash: &MerkleHash, converted_v1_notes_head: Option<Oid>) -> Self {
        Self {
            shard_hash: *shard_hash,
            converted_v1_notes_head: if let Some(oid) = converted_v1_notes_head {
                let mut bytes = [0u8; GIT_OID_RAWSZ];
                bytes.copy_from_slice(oid.as_bytes());
                Some(bytes)
            } else {
                None
            },
            ..Default::default()
        }
    }

    fn decode(reader: impl Read) -> errors::Result<Self> {
        let options = bincode::DefaultOptions::new().with_fixint_encoding();
        options.deserialize_from(reader).map_err(|_| {
            errors::GitXetRepoError::DataParsingError("Unable to deserialize a MDBShardMeta".into())
        })
    }

    fn encode(&self, write: impl Write) -> errors::Result<()> {
        let options = bincode::DefaultOptions::new().with_fixint_encoding();
        options.serialize_into(write, self).map_err(|_| {
            errors::GitXetRepoError::DataParsingError("Unable to serialize a MDBShardMeta".into())
        })
    }
}

#[derive(Serialize, Deserialize, Debug)]
struct MDBShardMetaCollectionHeader {
    version: u64,
}

impl MDBShardMetaCollectionHeader {
    fn new(version: u64) -> Self {
        Self { version }
    }

    fn decode(reader: impl Read) -> errors::Result<Self> {
        let options = bincode::DefaultOptions::new().with_fixint_encoding();
        options.deserialize_from(reader).map_err(|_| {
            errors::GitXetRepoError::DataParsingError("Unable to deserialize a MDBShardMeta".into())
        })
    }

    fn encode(&self, write: impl Write) -> errors::Result<()> {
        let options = bincode::DefaultOptions::new().with_fixint_encoding();
        options.serialize_into(write, self).map_err(|_| {
            errors::GitXetRepoError::DataParsingError("Unable to serialize a MDBShardMeta".into())
        })
    }
}

#[derive(Serialize, Deserialize, Debug, Default, PartialEq)]
struct MDBShardMetaCollection {
    shard_metas: Vec<MDBShardMeta>,
}

impl Deref for MDBShardMetaCollection {
    type Target = Vec<MDBShardMeta>;

    fn deref(&self) -> &Self::Target {
        self.shard_metas.as_ref()
    }
}

impl DerefMut for MDBShardMetaCollection {
    fn deref_mut(&mut self) -> &mut Self::Target {
        self.shard_metas.as_mut()
    }
}

impl MDBShardMetaCollection {
    fn open(path: &Path) -> errors::Result<MDBShardMetaCollection> {
        let reader = BufReader::new(fs::File::open(path)?);
        MDBShardMetaCollection::decode(reader)
    }

    fn decode(reader: impl Read) -> errors::Result<MDBShardMetaCollection> {
        let options = bincode::DefaultOptions::new().with_fixint_encoding();
        options.deserialize_from(reader).map_err(|_| {
            errors::GitXetRepoError::DataParsingError(
                "Unable to deserialize a MDBShardMetaCollection".into(),
            )
        })
    }

    fn encode(&self, writer: impl Write) -> errors::Result<()> {
        let options = bincode::DefaultOptions::new().with_fixint_encoding();
        options.serialize_into(writer, &self).map_err(|_| {
            errors::GitXetRepoError::DataParsingError(
                "Unable to serialize a MDBShardMetaCollection".into(),
            )
        })
    }

    fn flush(self, path: &Path) -> errors::Result<()> {
        let mut writer = Cursor::new(Vec::<u8>::new());

        self.encode(&mut writer)?;

        write_all_file_safe(path, &writer.into_inner())?;

        Ok(())
    }
}

impl IntoIterator for MDBShardMetaCollection {
    type Item = MDBShardMeta;
    type IntoIter = std::vec::IntoIter<MDBShardMeta>;

    fn into_iter(self) -> Self::IntoIter {
        self.shard_metas.into_iter()
    }
}

/// Encode a collection of MDBShardMeta to a note entry.
fn encode_shard_meta_collection_to_note(
    collection: &MDBShardMetaCollection,
) -> errors::Result<Vec<u8>> {
    let mut buffer = Cursor::new(Vec::new());
    MerkleDBNotesHeader::new(MERKLEDB_NOTES_ENCODING_VERSION_2).encode(&mut buffer)?;
    MDBShardMetaCollectionHeader::new(MDB_SHARD_META_ENCODING_VERSION).encode(&mut buffer)?;
    collection.encode(&mut buffer)?;
    Ok(buffer.into_inner())
}

/// Decode a collection of MDBShardMeta from a note entry.
fn decode_shard_meta_collection_from_note(blob: &[u8]) -> errors::Result<MDBShardMetaCollection> {
    let header = MerkleDBNotesHeader::decode(blob)?;
    debug!("Parsed a MDB header {:?}", header);
    let version = header.get_version();
    if version == MERKLEDB_NOTES_ENCODING_VERSION_2 {
        let remaining_bytes = &blob[MERKLEDB_NOTES_HEADER_SIZE..];

        let collection_header = MDBShardMetaCollectionHeader::decode(remaining_bytes)?;
        let collection_version = collection_header.version;

        if collection_version == 0 {
            let remaining_bytes = &remaining_bytes[MDB_SHARD_META_COLLECTION_HEADER_SIZE..];
            MDBShardMetaCollection::decode(remaining_bytes)
        } else {
            panic!("Encoutering version {collection_version} of MerkleDB shard meta format. Please upgrade git-xet");
        }
    } else {
        panic!("Encountering version {version} of MerkleDB format. Please upgrade git-xet");
    }
}

/// Download MDB Shards from CAS if not present in the output dir,
/// convert MDB v1 if there is update in ref notes.
pub async fn sync_mdb_shards_from_git(
    config: &XetConfig,
    cache_dir: &Path,
    notesref_v2: &str,
    fetch_all_shards: bool,
) -> errors::Result<()> {
    let cache_meta = get_cache_meta_file(cache_dir)?;
    let cache_head = get_cache_head_file(cache_dir)?;

    if let Some(head) =
        sync_mdb_shards_meta_from_git(config, &cache_meta, &cache_head, notesref_v2)?
    {
        if fetch_all_shards {
            sync_mdb_shards_from_cas(config, &cache_meta, cache_dir).await?;
        }
        write_all_file_safe(&cache_head, head.as_bytes())?;
    }

    Ok(())
}

/// A serialized file that contains meta data (including footer)
/// of all MDB shards in ref notes.
pub fn get_cache_meta_file(cache_dir: &Path) -> errors::Result<PathBuf> {
    Ok(cache_dir.to_owned().with_extension("meta"))
}

/// This file keeps track of the HEAD of MDB shard ref notes
/// that the 'cache meta' file is obtained from. If this matches
/// the current ref notes HEAD we don't need to walk the ref notes.
pub fn get_cache_head_file(cache_dir: &Path) -> errors::Result<PathBuf> {
    Ok(cache_dir.to_owned().with_extension("HEAD"))
}

/// Sync MDB v2 ref notes to cache_meta, skip if cache_head matches HEAD of the ref notes.
/// Return ref notes HEAD if pulling updates from ref notes.
fn sync_mdb_shards_meta_from_git(
    config: &XetConfig,
    cache_meta: &Path,
    cache_head: &Path,
    notesref: &str,
) -> errors::Result<Option<Oid>> {
    info!("Sync shards meta from git");
    let ref_notes_head = ref_to_oid(config, notesref)?;

    if ref_notes_head.is_none() {
        return Ok(None);
    }

    // If any of the the two file doesn't exist, we are
    // out of sync and should pull from ref notes.
    if cache_head.exists() && cache_meta.exists() {
        let cache_head = Oid::from_bytes(&fs::read(cache_head)?).ok();

        // cache is up to date, no need to sync
        if ref_notes_head == cache_head {
            return Ok(None);
        }
    }

    let mut shard_metas = MDBShardMetaCollection::default();

    // Walk the ref notes tree and deserialize all into a collection.
    let repo = GitNotesWrapper::open(get_repo_path_from_config(config)?, notesref)
        .with_context(|| format!("Unable to access git notes at {notesref:?}"))?;

    for oid in repo
        .notes_name_iterator()
        .with_context(|| format!("Unable to iterate over git notes at {notesref:?}"))?
    {
        if let Ok(blob) = repo.notes_name_to_content(&oid) {
            let collection = decode_shard_meta_collection_from_note(&blob).with_context(|| {
                format!("Unable to parse notes entry to MDBShardMetaCollection at {oid}")
            })?;

            debug!("Parsed a MetaCollection: {collection:?}");

            shard_metas.extend(collection);
        }
    }

    shard_metas.flush(cache_meta)?;

    Ok(ref_notes_head)
}

/// Sync MDB shards to cache_dir, skip if shard already exists in this directory.
async fn sync_mdb_shards_from_cas(
    config: &XetConfig,
    cache_meta: &Path,
    cache_dir: &Path,
) -> errors::Result<()> {
    info!("Sync shards from CAS");

    let metas = MDBShardMetaCollection::open(cache_meta)?;

    download_shards_to_cache(
        config,
        cache_dir,
        metas.iter().map(|m| m.shard_hash).collect(),
    )
    .await?;

    Ok(())
}
pub async fn download_shards_to_cache(
    config: &XetConfig,
    cache_dir: &Path,
    shards: Vec<MerkleHash>,
) -> errors::Result<Vec<PathBuf>> {
    let cas = create_cas_client(config).await?;
    let cas_ref = &cas;

    tokio_par_for_each(
        shards,
        MAX_CONCURRENT_DOWNLOADS,
        |shard_hash, _| async move {
            download_shard(config, cas_ref, &shard_hash, cache_dir).await
        },
    )
    .await
    .map_err(|e| match e {
        parutils::ParallelError::JoinError => {
            GitXetRepoError::InternalError(anyhow::anyhow!("Join Error on Shard Download"))
        }
        parutils::ParallelError::TaskError(e) => e,
    })
}

#[allow(clippy::borrowed_box)]
pub async fn download_shard(
    config: &XetConfig,
    cas: &Arc<dyn Staging + Send + Sync>,
    shard_hash: &MerkleHash,
    dest_dir: &Path,
) -> errors::Result<PathBuf> {
    let prefix = config.cas.shard_prefix();

    let shard_name = local_shard_name(shard_hash);
    let dest_file = dest_dir.join(&shard_name);

    if dest_file.exists() {
        #[cfg(debug_assertions)]
        {
            MDBShardFile::load_from_file(&dest_file)?.verify_shard_integrity_debug_only();
        }
        debug!(
            "download_shard: shard file {shard_name:?} already present in local cache, skipping download."
        );
        return Ok(dest_file);
    } else {
        info!(
            "download_shard: shard file {shard_name:?} does not exist in local cache, downloading from cas."
        );
    }

    let bytes: Vec<u8> = match cas.get(&prefix, shard_hash).await {
        Err(e) => {
            error!("Error attempting to download shard {prefix}/{shard_hash:?}: {e:?}");
            Err(e)?
        }
        Ok(data) => data,
    };

    info!("Downloaded shard {prefix}/{shard_hash:?}.");

    write_all_file_safe(&dest_file, &bytes)?;

    Ok(dest_file)
}

/// Check if should convert MDB v1 shards.
/// Returns true if the current MDB v1 ref notes HEAD doesn't appear in
/// any MDB v2 ref notes conversion history.
#[allow(dead_code)]
fn should_upgrade_from_v1(
    config: &XetConfig,
    cache_meta: &Path,
    notesref: &str,
) -> errors::Result<bool> {
    let ref_notes_head = ref_to_oid(config, notesref)?;

    if ref_notes_head.is_none() {
        return Ok(false);
    }

    let mut converted_v1_heads_list = HashSet::<Oid>::new();

    let metas = MDBShardMetaCollection::open(cache_meta)?;

    for meta in metas {
        if let Some(oid) = meta.converted_v1_notes_head {
            converted_v1_heads_list.insert(Oid::from_bytes(&oid)?);
        }
    }

    Ok(!converted_v1_heads_list.contains(&ref_notes_head.unwrap()))
}

/// Remove existing MDB shards in dir that is a conversion
/// from MDB v1. Also remove the corresponding meta files.
#[allow(dead_code)]
fn clean_existing_v1_conversions(dir: &Path) -> errors::Result<()> {
    for meta_file in fs::read_dir(dir)?
        .flatten()
        .filter(|f| is_meta_file(&f.path()))
    {
        fs::remove_file(meta_file.path())?;
        fs::remove_file(meta_to_shard(&meta_file.path()))?;
    }

    Ok(())
}

/// Merge Merkledb from notes and upgrade to MDB Shard,
/// write a conversion meta along with the shard.
/// Return the meta of the result shard.
#[allow(dead_code)]
async fn upgrade_from_v1(
    config: &XetConfig,
    output: &Path,
    notesref: &str,
) -> errors::Result<MDBShardMeta> {
    let mut dbv1 = MerkleMemDB::default();
    merge_db_from_git(config, &mut dbv1, notesref).await?;

    let shard_hash = convert_merklememdb(output, &dbv1)?;

    let shard_meta = MDBShardMeta::new(&shard_hash, ref_to_oid(config, notesref)?);

    // Save meta into a file under output dir.
    let mut buffer = Cursor::new(Vec::<u8>::new());
    shard_meta.encode(&mut buffer)?;

    write_all_file_safe(
        output.join(local_meta_name(&shard_hash)).as_path(),
        &buffer.into_inner(),
    )?;

    Ok(shard_meta)
}

/// Convert a Merkle DB v1 to a MDB shard.
/// Return the hash of the result shard.
#[allow(dead_code)]
fn convert_merklememdb(output: &Path, db: &MerkleMemDB) -> errors::Result<MerkleHash> {
    let tempfile = create_temp_file(output, "mdb")?;

    let mut hashed_write = HashedWrite::new(&tempfile);

    {
        let mut buf_write = BufWriter::new(&mut hashed_write);
        MDBShardInfo::serialize_from_v1(&mut buf_write, db)?;
    }

    hashed_write.flush()?;

    let shard_hash = hashed_write.hash();

    tempfile
        .persist(output.join(local_shard_name(&shard_hash)))
        .map_err(|e| e.error)?;

    Ok(shard_hash)
}

/// Consolidate shards from sessions, install guard into ref notes v1 if
/// a conversion was done. Write shards into ref notes v2.
pub async fn sync_mdb_shards_to_git(
    config: &XetConfig,
    session_dir: &Path,
    cache_dir: &Path,
    notesref_v2: &str,
) -> errors::Result<()> {
    let merged_shards = consolidate_shards_in_directory(session_dir, MDB_SHARD_MIN_TARGET_SIZE)?;

    sync_session_shards_to_remote(config, merged_shards).await?;

    // Write v2 ref notes.
    update_mdb_shards_to_git_notes(config, session_dir, notesref_v2)?;

    move_session_shards_to_local_cache(session_dir, cache_dir).await?;

    Ok(())
}

pub async fn sync_session_shards_to_remote(
    config: &XetConfig,
    shards: Vec<MDBShardFile>,
) -> errors::Result<()> {
    // Consolidate all the shards.

    if !shards.is_empty() {
        let cas = create_cas_client(config).await?;
        let cas_ref = &cas;

        let (user_id, _) = config.user.get_user_id();

        // For now, got the config stuff working.
        let shard_connection_config = ShardConnectionConfig {
            endpoint: config.cas.endpoint.clone(),
            user_id,
            git_xet_version: crate::data_processing_v2::GIT_XET_VERION.to_string(),
        };

        let shard_file_client = {
            if config.cas.endpoint.starts_with("local://")
                || config.cas.endpoint.contains("localhost")
            {
                None
            } else {
                Some(GrpcShardClient::from_config(shard_connection_config).await?)
            }
        };

        let shard_file_client_ref = shard_file_client.as_ref();
        let shard_prefix = config.cas.shard_prefix();
        let shard_prefix_ref = &shard_prefix;

        tokio_par_for_each(shards, MAX_CONCURRENT_UPLOADS, |si, _| async move {
            // For each shard:
            // 1. Upload directly to CAS.
            // 2. Sync to server.

            info!(
                "Uploading shard {shard_prefix_ref}/{:?} from staging area to CAS.",
                &si.shard_hash
            );
            let data = fs::read(&si.path)?;
            let data_len = data.len();
            // Upload the shard.
            cas_ref
                .put_bypass_stage(
                    shard_prefix_ref,
                    &si.shard_hash,
                    data,
                    vec![data_len as u64],
                )
                .await?;

            info!(
                "Registering shard {shard_prefix_ref}/{:?} with shard server.",
                &si.shard_hash
            );

            // That succeeded if we made it here, so now try to sync things.
            if let Some(sfc) = shard_file_client_ref {
                sfc.register_shard(shard_prefix_ref, &si.shard_hash).await?;

                info!(
                    "Shard {shard_prefix_ref}/{:?} upload + sync successful.",
                    &si.shard_hash
                );
            } else {
                info!(
                    "Shard {shard_prefix_ref}/{:?} sent to local CAS; sync skipped",
                    &si.shard_hash
                );
            }

            Ok(())
        })
        .await
        .map_err(|e| match e {
            parutils::ParallelError::JoinError => {
                GitXetRepoError::InternalError(anyhow::anyhow!("Join Error"))
            }
            parutils::ParallelError::TaskError(e) => e,
        })?;
        cas_ref.flush().await?;
    }
    Ok(())
}

pub fn create_new_mdb_shard_note(session_dir: &Path) -> errors::Result<Option<Vec<u8>>> {
    let dir_walker = fs::read_dir(session_dir)?;

    let mut collection = MDBShardMetaCollection::default();

    for file in dir_walker.flatten() {
        let file_type = file.file_type()?;
        let file_path = file.path();
        if !file_type.is_file() || !is_shard_file(&file_path) {
            continue;
        }

        let meta_file = shard_to_meta(&file_path);
        let shard_meta = match meta_file.exists() {
            true => MDBShardMeta::decode(fs::File::open(meta_file)?)?,
            false => {
                let mut meta = MDBShardMeta::new(
                    &shard_path_to_hash(&file_path).map_err(|_| {
                        GitXetRepoError::DataParsingError(format!(
                            "Cannot parse hash for path {}",
                            file_path.display()
                        ))
                    })?,
                    None,
                );

                let mut reader = fs::File::open(&file_path)?;
                let shard_info = MDBShardInfo::load_from_file(&mut reader)?;
                meta.shard_footer = shard_info.metadata;

                meta
            }
        };

        collection.push(shard_meta);
    }

    if collection.is_empty() {
        Ok(None)
    } else {
        Ok(Some(encode_shard_meta_collection_to_note(&collection)?))
    }
}

fn update_mdb_shards_to_git_notes(
    config: &XetConfig,
    session_dir: &Path,
    notesref: &str,
) -> errors::Result<()> {
    let repo = GitNotesWrapper::open(get_repo_path_from_config(config)?, notesref)
        .with_context(|| format!("Unable to access git notes at {notesref:?}"))?;

    if let Some(shard_note_data) = create_new_mdb_shard_note(session_dir)? {
        repo.add_note(shard_note_data)
            .with_context(|| "Unable to insert new note")?;
    }

    Ok(())
}

pub async fn move_session_shards_to_local_cache(
    session_dir: &Path,
    cache_dir: &Path,
) -> errors::Result<()> {
    let dir_walker = fs::read_dir(session_dir)?;

    for file in dir_walker.flatten() {
        let file_type = file.file_type()?;
        let file_path = file.path();
        if !file_type.is_file() || !is_shard_file(&file_path) {
            continue;
        }

        fs::rename(&file_path, cache_dir.join(file_path.file_name().unwrap()))?;
    }

    Ok(())
}

/// Search from highest version, stop at version X where
/// a guard note of X is found in ref notes for X-1.
pub fn match_repo_mdb_version(
    repo_path: &Path,
    notesrefs: impl Fn(&ShardVersion) -> &'static str,
    highest_version: ShardVersion,
) -> errors::Result<ShardVersion> {
    let mut v = highest_version;

    while let Some(lower_v) = v.get_lower() {
        let guard_note = create_guard_note(&v)?;
        let lower_refnotes = notesrefs(&lower_v);
        if check_note_exists(repo_path, lower_refnotes, &guard_note)? {
            return Ok(v);
        }
        v = lower_v;
    }

    Ok(v)
}

/// Write a guard note for version X at ref notes for
/// all version below X.
pub fn write_mdb_version_guard_note(
    repo_path: &Path,
    notesrefs: impl Fn(&ShardVersion) -> &'static str,
    version: &ShardVersion,
) -> errors::Result<()> {
    let mut v = *version;

    let guard_note = create_guard_note(&v)?;

    while let Some(lower_v) = v.get_lower() {
        let lower_refnotes = notesrefs(&lower_v);
        add_note(repo_path, lower_refnotes, &guard_note)?;

        v = lower_v;
    }

    Ok(())
}

/// Create a guard note for a MDB version.
fn create_guard_note(version: &ShardVersion) -> errors::Result<Vec<u8>> {
    let mut buffer = Cursor::new(Vec::new());

    MerkleDBNotesHeader::new(version.get_value()).encode(&mut buffer)?;

    Ok(buffer.into_inner())
}

/// Put an empty MDBShardMetaCollection into the ref notes
pub async fn add_empty_note(config: &XetConfig, notesref: &str) -> errors::Result<()> {
    let note_with_empty_db =
        encode_shard_meta_collection_to_note(&MDBShardMetaCollection::default())?;
    add_note(config.repo_path()?, notesref, &note_with_empty_db)?;
    Ok(())
}

/// Queries a MerkleDB for a hash returning error if not found.
pub async fn query_merkledb(config: &XetConfig, hash: &str) -> errors::Result<()> {
    let hash = MerkleHash::from_hex(hash).map_err(|_| {
        GitXetRepoError::DataParsingError(format!("Cannot parse hash from {hash:?}"))
    })?;

    let shard_manager = ShardFileManager::new(&config.merkledb_v2_session).await?;
    shard_manager
        .register_shards_by_path(&[&config.merkledb_v2_cache], true)
        .await?;

    let file_info = shard_manager
        .get_file_reconstruction_info(&hash)
        .await?
        .ok_or(GitXetRepoError::HashNotFound)?;

    println!("{file_info:?}");
    Ok(())
}

/// Queries a MerkleDB for the total materialized and stored bytes,
/// print the result to stdout.
pub async fn cas_stat_git(config: &XetConfig) -> errors::Result<()> {
    let mut materialized_bytes = 0u64;
    let mut stored_bytes = 0u64;

    sync_mdb_shards_from_git(
        config,
        &config.merkledb_v2_cache,
        get_merkledb_notes_name(&ShardVersion::V2),
        false, // we don't want to fetch all shards to get repo size
    )
    .await?;

    let metas = MDBShardMetaCollection::open(&get_cache_meta_file(&config.merkledb_v2_cache)?)?;

    for meta in metas {
        materialized_bytes += meta.shard_footer.materialized_bytes;
        stored_bytes += meta.shard_footer.stored_bytes;
    }

    println!("{{");
    println!("\"total_cas_bytes\" : {stored_bytes},");
    println!("\"total_file_bytes\" : {materialized_bytes}");
    println!("}}");

    Ok(())
}

<<<<<<< HEAD
/// Prints a merkledb to stdout
pub fn print_merkledb(cache_dir: &Path) -> anyhow::Result<()> {
    let dir_walker = fs::read_dir(cache_dir)?;

    for file in dir_walker.flatten() {
        println!("File {:?}", file.path());
        let shard = MDBShardFile::load_from_file(file.path().as_path())?;
        let mut reader = shard.get_reader()?;
        shard.shard.print(&mut reader)?;
    }
=======
/// Rewrites a FileDataSequenceEntry in a Shard file.
pub async fn file_entry_rewrite(
    shard_path: &str,
    file_hash: MerkleHash,
    entry_index: u32,
    cas_hash: Option<MerkleHash>,
    cas_flags: Option<u32>,
    unpacked_segment_bytes: Option<u32>,
    chunk_byte_range_start: Option<u32>,
    chunk_byte_range_end: Option<u32>,
) -> errors::Result<()> {
    let mut rw = std::fs::File::options()
        .read(true)
        .write(true)
        .open(shard_path)?;
    let shard = MDBShardInfo::load_from_file(&mut rw)?;

    shard
        .file_entry_rewrite(
            &mut rw,
            file_hash,
            entry_index,
            cas_hash,
            cas_flags,
            unpacked_segment_bytes,
            chunk_byte_range_start,
            chunk_byte_range_end,
        )
        .await?;
>>>>>>> dd390d39

    Ok(())
}

#[cfg(test)]
mod test {
    use rand::{rngs::SmallRng, RngCore, SeedableRng};
    use std::mem::size_of;

    use crate::merkledb_shard_plumb::decode_shard_meta_collection_from_note;

    use super::*;

    #[test]
    fn test_shard_notes_bidir() {
        let rand_collection = |seed: u64| -> MDBShardMetaCollection {
            let mut rng = SmallRng::seed_from_u64(seed);
            let mut collection = MDBShardMetaCollection::default();
            for _ in 0..100 {
                let mut buffer = [0u8; size_of::<MDBShardMeta>()];
                rng.fill_bytes(&mut buffer);

                unsafe {
                    let meta: MDBShardMeta = std::mem::transmute(buffer);
                    collection.push(meta);
                }
            }
            collection
        };

        let collections = (0..3).map(rand_collection);

        let blobs = collections
            .clone()
            .map(|c| encode_shard_meta_collection_to_note(&c).unwrap_or_default());

        collections.zip(blobs).for_each(|(c, b)| {
            assert_eq!(
                decode_shard_meta_collection_from_note(&b).unwrap_or_default(),
                c
            );
        });
    }
}<|MERGE_RESOLUTION|>--- conflicted
+++ resolved
@@ -764,7 +764,6 @@
     Ok(())
 }
 
-<<<<<<< HEAD
 /// Prints a merkledb to stdout
 pub fn print_merkledb(cache_dir: &Path) -> anyhow::Result<()> {
     let dir_walker = fs::read_dir(cache_dir)?;
@@ -775,7 +774,10 @@
         let mut reader = shard.get_reader()?;
         shard.shard.print(&mut reader)?;
     }
-=======
+
+    Ok(())
+}
+
 /// Rewrites a FileDataSequenceEntry in a Shard file.
 pub async fn file_entry_rewrite(
     shard_path: &str,
@@ -805,7 +807,6 @@
             chunk_byte_range_end,
         )
         .await?;
->>>>>>> dd390d39
 
     Ok(())
 }
