#!/usr/bin/env bash
set -e
set -x

SCRIPT_DIR="$( cd -- "$( dirname -- "${BASH_SOURCE[0]:-$0}"; )" &> /dev/null && pwd 2> /dev/null; )";
. "$SCRIPT_DIR/initialize.sh"
git xet install

remote=$(create_bare_repo)

# test uninitialized -> V1 -> V2 -> V1 -> V2 -> add data -> V2
git clone $remote repo_1

pushd repo_1

[[ $(git branch) == *"main"* ]] || git checkout -b main
git xet init -m 1 --force
# check version is 1
[[ ! -z $(git xet merkledb version | grep "1") ]] || die "merkledb version is not 1"
[[ -e ./.git/refs/notes/xet/merkledb ]] || die "merkledb v1 ref notes not set"
[[ ! -e ./.git/refs/notes/xet/merkledbv2 ]] || die "merkledb v2 notes set"

# upgrade to v2 is Ok when v1 is empty
git xet init -m 2 --force
[[ ! -z $(git xet merkledb version | grep "2") ]] || die "merkledb version is not 2"
[[ -e ./.git/refs/notes/xet/merkledbv2 ]] || die "merkledb v2 ref notes not set"

# downgrade should report error
if [[ -z $(git xet init -m 1 --force 2>&1 | grep "illegal") ]]; then
    die "git-xet didn't block illegal action"
fi

# running init on the same version should succeed
git xet init -m 2 --force
[[ ! -z $(git xet merkledb version | grep "2") ]] || die "merkledb version is not 2"
[[ -e ./.git/refs/notes/xet/merkledb ]] || die "merkledb v1 guard notes not set"
[[ -e ./.git/refs/notes/xet/merkledbv2 ]] || die "merkledb v2 notes not set"

create_data_file data.dat 10000
git add data.dat
git commit -a -m "Adding data."

# init on the same version with repo not empty should succeed
git xet init -m 2 --force
[[ ! -z $(git xet merkledb version | grep "2") ]] || die "merkledb version is not 2"
[[ -e ./.git/refs/notes/xet/merkledb ]] || die "merkledb v1 guard notes not set"
[[ -e ./.git/refs/notes/xet/merkledbv2 ]] || die "merkledb v2 notes not set"

popd

# test uninitialized -> V1 -> add data -> V2
git clone $remote repo_2
pushd repo_2

git xet init -m 1 --force

create_data_file data.dat 10000
git add data.dat
git commit -a -m "Adding data."

# check version is 1
[[ ! -z $(git xet merkledb version | grep "1") ]] || die "merkledb version is not 1"
[[ -e ./.git/refs/notes/xet/merkledb ]] || die "merkledb v1 ref notes not set"
[[ ! -e ./.git/refs/notes/xet/merkledbv2 ]] || die "merkledb v2 notes set"

# upgrade with repo not empty should fail (check lobal db)
if [[ -z $(git xet init -m 2 --force 2>&1 | grep "Merkle DB is not empty") ]]; then
    die "git-xet didn't block illegal action"
fi

git push origin main

popd

# test V1 with data 
git clone $remote repo_3
pushd repo_3

rm .git/xet/merkledb.db

# check version is 1
[[ ! -z $(git xet merkledb version | grep "1") ]] || die "merkledb version is not 1"
[[ -e ./.git/refs/notes/xet/merkledb ]] || die "merkledb v1 ref notes not set"
[[ ! -e ./.git/refs/notes/xet/merkledbv2 ]] || die "merkledb v2 notes set"

# upgrade when repo not empty should fail (check db in notes)
if [[ -z $(git xet init -m 2 --force 2>&1 | grep "Merkle DB is not empty") ]]; then
    die "git-xet didn't block illegal action"
fi

popd

# test uninitialized -> V2
mkdir repo_4
pushd repo_4

git init
git xet init -m 2 --force
# check version is 2
[[ ! -z $(git xet merkledb version | grep "2") ]] || die "merkledb version is not 2"
[[ -e ./.git/refs/notes/xet/merkledb ]] || die "merkledb v1 guard notes not set"
[[ -e ./.git/refs/notes/xet/merkledbv2 ]] || die "merkledb v2 notes not set"

popd

# test bare repo uninitialized -> V2
mkdir repo_5
pushd repo_5

git init --bare
<<<<<<< HEAD
git xet init -m 2 --force 
=======
git xet init -m 2 --bare  
>>>>>>> 90a6df37
# check version is 2
[[ ! -z $(git xet merkledb version | grep "2") ]] || die "merkledb version is not 2"
[[ -e ./refs/notes/xet/reposalt ]] || die "reposalt not set"
[[ -e ./refs/notes/xet/merkledb ]] || die "merkledb v1 guard notes not set"
[[ -e ./refs/notes/xet/merkledbv2 ]] || die "merkledb v2 notes not set"

popd

<<<<<<< HEAD
git clone repo_5 repo_6
=======
# test bare repo uninitialized -> V2
mkdir repo_5b
pushd repo_5b

git init --bare
git xet init -m 2 --bare --write-gitattributes 
# check version is 2
[[ ! -z $(git xet merkledb version | grep "2") ]] || die "merkledb version is not 2"
[[ -e ./refs/notes/xet/reposalt ]] || die "reposalt not set"
[[ -e ./refs/notes/xet/merkledb ]] || die "merkledb v1 guard notes not set"
[[ -e ./refs/notes/xet/merkledbv2 ]] || die "merkledb v2 notes not set"

popd

git clone repo_5b repo_6
>>>>>>> 90a6df37
pushd repo_6

# The filter doesn't run if all that's in the repo is the .gitattributes file and the .xet/** folder.  
# So do something to make that work.
echo "blah" > blah.txt
git add blah.txt

[[ -e .git/refs/notes/xet/reposalt ]] || die "reposalt not set"
[[ -e .git/refs/notes/xet/merkledb ]] || die "merkledb v1 guard notes not set"
[[ -e .git/refs/notes/xet/merkledbv2 ]] || die "merkledb v2 notes not set"
[[ -e .gitattributes ]] || die ".gitattributes not created"
popd

mkdir repo_7
pushd repo_7
git init --bare 
<<<<<<< HEAD
git xet init -m 2 --force --explicit --write-gitattributes --write-repo-salt
=======
git xet init -m 2 --explicit --write-gitattributes --write-repo-salt
>>>>>>> 90a6df37
[[ -e ./refs/notes/xet/reposalt ]] || die "reposalt not set"
[[ ! -e ./refs/notes/xet/merkledb ]] || die "merkledb v1 guard notes set when not needed flag"
[[ ! -e ./refs/notes/xet/merkledbv2 ]] || die "merkledb v2 notes set when not needed flag"
popd

git clone repo_7 repo_8
pushd repo_8

echo "blah" > blah.txt
git add blah.txt

[[ -e .git/refs/notes/xet/reposalt ]] || die "reposalt not set"
[[ -e .git/refs/notes/xet/merkledb ]] || die "merkledb v1 guard notes not set on implicit init"
[[ -e .git/refs/notes/xet/merkledbv2 ]] || die "merkledb v2 notes not set on implicit init"
[[ -e .gitattributes ]] || die ".gitattributes not created"


echo "[config]" >> config.toml
echo "url = \"$(pwd)/repo_9\"" >> config.toml


mkdir repo_9
pushd repo_9
git init --bare 
<<<<<<< HEAD
git xet init -m 2 --force --explicit --write-gitattributes --write-repo-salt --xet-config-file=../config.toml
=======
git xet init -m 2 --explicit --write-gitattributes --write-repo-salt --xet-config-file=../config.toml
>>>>>>> 90a6df37
[[ -e ./refs/notes/xet/reposalt ]] || die "reposalt not set"
[[ ! -e ./refs/notes/xet/merkledb ]] || die "merkledb v1 guard notes set with minimal flag"
[[ ! -e ./refs/notes/xet/merkledbv2 ]] || die "merkledb v2 notes set with minimal flag"
popd

git clone repo_9 repo_10
pushd repo_10

echo "blah" > blah.txt
git add blah.txt

[[ -e .git/refs/notes/xet/reposalt ]] || die "reposalt not set"
[[ -e .git/refs/notes/xet/merkledb ]] || die "merkledb v1 guard notes not set on implicit init"
[[ -e .git/refs/notes/xet/merkledbv2 ]] || die "merkledb v2 notes not set on implicit init"
[[ -e .gitattributes ]] || die ".gitattributes not created"
[[ -e .xet/config.toml ]] || die ".xet/config.toml not created"
assert_files_equal .xet/config.toml ../config.toml
popd
<|MERGE_RESOLUTION|>--- conflicted
+++ resolved
@@ -108,11 +108,7 @@
 pushd repo_5
 
 git init --bare
-<<<<<<< HEAD
-git xet init -m 2 --force 
-=======
 git xet init -m 2 --bare  
->>>>>>> 90a6df37
 # check version is 2
 [[ ! -z $(git xet merkledb version | grep "2") ]] || die "merkledb version is not 2"
 [[ -e ./refs/notes/xet/reposalt ]] || die "reposalt not set"
@@ -121,9 +117,6 @@
 
 popd
 
-<<<<<<< HEAD
-git clone repo_5 repo_6
-=======
 # test bare repo uninitialized -> V2
 mkdir repo_5b
 pushd repo_5b
@@ -139,7 +132,6 @@
 popd
 
 git clone repo_5b repo_6
->>>>>>> 90a6df37
 pushd repo_6
 
 # The filter doesn't run if all that's in the repo is the .gitattributes file and the .xet/** folder.  
@@ -156,11 +148,7 @@
 mkdir repo_7
 pushd repo_7
 git init --bare 
-<<<<<<< HEAD
-git xet init -m 2 --force --explicit --write-gitattributes --write-repo-salt
-=======
 git xet init -m 2 --explicit --write-gitattributes --write-repo-salt
->>>>>>> 90a6df37
 [[ -e ./refs/notes/xet/reposalt ]] || die "reposalt not set"
 [[ ! -e ./refs/notes/xet/merkledb ]] || die "merkledb v1 guard notes set when not needed flag"
 [[ ! -e ./refs/notes/xet/merkledbv2 ]] || die "merkledb v2 notes set when not needed flag"
@@ -185,11 +173,7 @@
 mkdir repo_9
 pushd repo_9
 git init --bare 
-<<<<<<< HEAD
-git xet init -m 2 --force --explicit --write-gitattributes --write-repo-salt --xet-config-file=../config.toml
-=======
 git xet init -m 2 --explicit --write-gitattributes --write-repo-salt --xet-config-file=../config.toml
->>>>>>> 90a6df37
 [[ -e ./refs/notes/xet/reposalt ]] || die "reposalt not set"
 [[ ! -e ./refs/notes/xet/merkledb ]] || die "merkledb v1 guard notes set with minimal flag"
 [[ ! -e ./refs/notes/xet/merkledbv2 ]] || die "merkledb v2 notes set with minimal flag"
