use crate::error::{MDBShardError, Result};
use crate::intershard_reference_structs::IntershardReferenceSequence;
use crate::serialization_utils::*;
use merkledb::MerkleMemDB;
use merklehash::MerkleHash;

use serde::{Deserialize, Serialize};
use std::collections::BTreeMap;
use std::io::{Read, Seek, SeekFrom, Write};
use std::mem::size_of;
use std::sync::Arc;
use std::vec;
use tracing::info;

use crate::cas_structs::*;
use crate::file_structs::*;
use crate::shard_in_memory::MDBInMemoryShard;
use crate::shard_version;
use crate::utils::truncate_hash;

pub const MDB_SHARD_TARGET_SIZE: u64 = 64 * 1024 * 1024;
pub const MDB_SHARD_MIN_TARGET_SIZE: u64 = 48 * 1024 * 1024;

// Same size for FileDataSequenceHeader and FileDataSequenceEntry
const MDB_FILE_INFO_ENTRY_SIZE: u64 = (size_of::<[u64; 4]>() + 4 * size_of::<u32>()) as u64;
// Same size for CASChunkSequenceHeader and CASChunkSequenceEntry
const MDB_CAS_INFO_ENTRY_SIZE: u64 = (size_of::<[u64; 4]>() + 4 * size_of::<u32>()) as u64;
const MDB_SHARD_FOOTER_SIZE: i64 = size_of::<MDBShardFileFooter>() as i64;

// At the start of each shard file, insert "MerkleDB Shard" plus a magic-number sequence of random bytes to ensure
// that we are able to quickly identify a CAS file as a shard file.
const MDB_SHARD_HEADER_TAG: [u8; 32] = [
    b'M', b'e', b'r', b'k', b'l', b'e', b'D', b'B', b' ', b'S', b'h', b'a', b'r', b'd', 0, 85, 105,
    103, 69, 106, 123, 129, 87, 131, 165, 189, 217, 92, 205, 209, 74, 169,
];

#[derive(Clone, Debug)]
pub struct MDBShardFileHeader {
    // Header to be determined?  "XetHub MDB Shard File Version 1"
    pub tag: [u8; 32],
    pub version: u64,
    pub footer_size: u64,
}

impl Default for MDBShardFileHeader {
    fn default() -> Self {
        Self {
            tag: MDB_SHARD_HEADER_TAG,
            version: shard_version::MDB_SHARD_HEADER_VERSION,
            footer_size: MDB_SHARD_FOOTER_SIZE as u64,
        }
    }
}

impl MDBShardFileHeader {
    pub fn serialize<W: Write>(&self, writer: &mut W) -> Result<usize> {
        writer.write_all(&MDB_SHARD_HEADER_TAG)?;
        write_u64(writer, self.version)?;
        write_u64(writer, self.footer_size)?;

        Ok(size_of::<MDBShardFileHeader>())
    }

    pub fn deserialize<R: Read>(reader: &mut R) -> Result<Self> {
        let mut tag = [0u8; 32];
        reader.read_exact(&mut tag)?;

        if tag != MDB_SHARD_HEADER_TAG {
            return Err(MDBShardError::ShardVersionError(
                "File does not appear to be a valid Merkle DB Shard file (Wrong Magic Number)."
                    .to_owned(),
            ));
        }

        Ok(Self {
            tag,
            version: read_u64(reader)?,
            footer_size: read_u64(reader)?,
        })
    }
}

#[derive(Serialize, Deserialize, Clone, Debug, PartialEq)]
pub struct MDBShardFileFooter {
    pub version: u64,
    pub file_info_offset: u64,
    pub file_lookup_offset: u64,
    pub file_lookup_num_entry: u64,
    pub cas_info_offset: u64,
    pub cas_lookup_offset: u64,
    pub cas_lookup_num_entry: u64,
    pub chunk_lookup_offset: u64,
    pub chunk_lookup_num_entry: u64,

    // This may be zero if this section does not exist.
    pub intershard_reference_offset: u64,

    // More locations to stick in here if needed.
    _buffer: [u64; 7],
    pub materialized_bytes: u64,
    pub stored_bytes: u64,
    pub footer_offset: u64, // Always last.
}

impl Default for MDBShardFileFooter {
    fn default() -> Self {
        Self {
            version: shard_version::MDB_SHARD_FOOTER_VERSION,
            file_info_offset: 0,
            file_lookup_offset: 0,
            file_lookup_num_entry: 0,
            cas_info_offset: 0,
            cas_lookup_offset: 0,
            cas_lookup_num_entry: 0,
            chunk_lookup_offset: 0,
            chunk_lookup_num_entry: 0,
            intershard_reference_offset: 0,
            _buffer: [0u64; 7],
            materialized_bytes: 0,
            stored_bytes: 0,
            footer_offset: 0,
        }
    }
}

impl MDBShardFileFooter {
    pub fn serialize<W: Write>(&self, writer: &mut W) -> Result<usize> {
        write_u64(writer, self.version)?;
        write_u64(writer, self.file_info_offset)?;
        write_u64(writer, self.file_lookup_offset)?;
        write_u64(writer, self.file_lookup_num_entry)?;
        write_u64(writer, self.cas_info_offset)?;
        write_u64(writer, self.cas_lookup_offset)?;
        write_u64(writer, self.cas_lookup_num_entry)?;
        write_u64(writer, self.chunk_lookup_offset)?;
        write_u64(writer, self.chunk_lookup_num_entry)?;
        write_u64(writer, self.intershard_reference_offset)?;
        write_u64s(writer, &self._buffer)?;
        write_u64(writer, self.materialized_bytes)?;
        write_u64(writer, self.stored_bytes)?;
        write_u64(writer, self.footer_offset)?;

        Ok(size_of::<MDBShardFileFooter>())
    }

    pub fn deserialize<R: Read>(reader: &mut R) -> Result<Self> {
        let mut obj = Self {
            version: read_u64(reader)?,
            file_info_offset: read_u64(reader)?,
            file_lookup_offset: read_u64(reader)?,
            file_lookup_num_entry: read_u64(reader)?,
            cas_info_offset: read_u64(reader)?,
            cas_lookup_offset: read_u64(reader)?,
            cas_lookup_num_entry: read_u64(reader)?,
            chunk_lookup_offset: read_u64(reader)?,
            chunk_lookup_num_entry: read_u64(reader)?,
            intershard_reference_offset: read_u64(reader)?,
            ..Default::default()
        };
        read_u64s(reader, &mut obj._buffer)?;
        obj.materialized_bytes = read_u64(reader)?;
        obj.stored_bytes = read_u64(reader)?;
        obj.footer_offset = read_u64(reader)?;

        Ok(obj)
    }
}

/// File info.  This is a list of the file hash content to be downloaded.
///
/// Each file consists of a FileDataSequenceHeader following
/// a sequence of FileDataSequenceEntry.
///
/// [
///     FileDataSequenceHeader, // u32 index in File lookup directs here.
///     [
///         FileDataSequenceEntry,
///     ],
/// ], // Repeats per file.
///
/// ----------------------------------------------------------------------------
///  
/// File info lookup.  This is a lookup of a truncated file hash to the
/// location index in the File info section.
///
/// Sorted Vec<(u64, u32)> on the u64.
///
/// The first entry is the u64 truncated file hash, and the next entry is the
/// index in the file info section of the element that starts the file reconstruction section.
///
/// ----------------------------------------------------------------------------
///
/// CAS info.  This is a list of chunks in order of appearance in the CAS chunks.
///
/// Each CAS consists of a CASChunkSequenceHeader following
/// a sequence of CASChunkSequenceEntry.
///
/// [
///     CASChunkSequenceHeader, // u32 index in CAS lookup directs here.
///     [
///         CASChunkSequenceEntry, // (u32, u32) index in Chunk lookup directs here.
///     ],
/// ], // Repeats per CAS.
///
/// ----------------------------------------------------------------------------
///
/// CAS info lookup.  This is a lookup of a truncated CAS hash to the
/// location index in the CAS info section.
///
/// Sorted Vec<(u64, u32)> on the u64.
///
/// The first entry is the u64 truncated CAS block hash, and the next entry is the
/// index in the cas info section of the element that starts the cas entry section.
///
/// ----------------------------------------------------------------------------
///
/// Chunk info lookup. This is a lookup of a truncated CAS chunk hash to the
/// location in the CAS info section.
///
/// Sorted Vec<(u64, (u32, u32))> on the u64.
///
/// The first entry is the u64 truncated CAS chunk in a CAS block, the first u32 is the index
/// in the CAS info section that is the start of the CAS block, and the subsequent u32 gives
/// the offset index of the chunk in that CAS block.

#[derive(Clone, Default, Debug)]
pub struct MDBShardInfo {
    pub header: MDBShardFileHeader,
    pub metadata: MDBShardFileFooter,
}

impl MDBShardInfo {
    pub fn load_from_file<R: Read + Seek>(reader: &mut R) -> Result<Self> {
        let mut obj = Self::default();

        // Move cursor to beginning of shard file.
        reader.rewind()?;
        obj.header = MDBShardFileHeader::deserialize(reader)?;

        // Move cursor to end of shard file minus footer size.
        reader.seek(SeekFrom::End(-MDB_SHARD_FOOTER_SIZE))?;
        obj.metadata = MDBShardFileFooter::deserialize(reader)?;

        Ok(obj)
    }

    pub fn serialize_from_v1<W: Write>(writer: &mut W, mdb: &MerkleMemDB) -> Result<Self> {
        let mdb = MDBInMemoryShard::convert_from_v1(mdb)?;
        MDBShardInfo::serialize_from(writer, &mdb, None)
    }

    pub fn serialize_from<W: Write>(
        writer: &mut W,
        mdb: &MDBInMemoryShard,
        intershard_references: Option<IntershardReferenceSequence>,
    ) -> Result<Self> {
        let mut shard = MDBShardInfo::default();

        let mut bytes_pos: usize = 0;

        // Write shard header.
        bytes_pos += shard.header.serialize(writer)?;

        // Write file info.
        shard.metadata.file_info_offset = bytes_pos as u64;
        let ((file_lookup_keys, file_lookup_vals), bytes_written) =
            Self::convert_and_save_file_info(writer, &mdb.file_content)?;
        bytes_pos += bytes_written;

        // Write file info lookup table.
        shard.metadata.file_lookup_offset = bytes_pos as u64;
        shard.metadata.file_lookup_num_entry = file_lookup_keys.len() as u64;
        for (&e1, &e2) in file_lookup_keys.iter().zip(file_lookup_vals.iter()) {
            write_u64(writer, e1)?;
            write_u32(writer, e2)?;
        }
        bytes_pos +=
            size_of::<u64>() * file_lookup_keys.len() + size_of::<u32>() * file_lookup_vals.len();

        // Release memory.
        drop(file_lookup_keys);
        drop(file_lookup_vals);

        // Write CAS info.
        shard.metadata.cas_info_offset = bytes_pos as u64;
        let (
            (cas_lookup_keys, cas_lookup_vals),
            (chunk_lookup_keys, chunk_lookup_vals),
            bytes_written,
        ) = Self::convert_and_save_cas_info(writer, &mdb.cas_content)?;
        bytes_pos += bytes_written;

        // Write cas info lookup table.
        shard.metadata.cas_lookup_offset = bytes_pos as u64;
        shard.metadata.cas_lookup_num_entry = cas_lookup_keys.len() as u64;
        for (&e1, &e2) in cas_lookup_keys.iter().zip(cas_lookup_vals.iter()) {
            write_u64(writer, e1)?;
            write_u32(writer, e2)?;
        }
        bytes_pos +=
            size_of::<u64>() * cas_lookup_keys.len() + size_of::<u32>() * cas_lookup_vals.len();

        // Write chunk lookup table.
        shard.metadata.chunk_lookup_offset = bytes_pos as u64;
        shard.metadata.chunk_lookup_num_entry = chunk_lookup_keys.len() as u64;
        for (&e1, &e2) in chunk_lookup_keys.iter().zip(chunk_lookup_vals.iter()) {
            write_u64(writer, e1)?;
            write_u32(writer, e2.0)?;
            write_u32(writer, e2.1)?;
        }
        bytes_pos +=
            size_of::<u64>() * chunk_lookup_keys.len() + size_of::<u64>() * chunk_lookup_vals.len();

        if let Some(intershard_ref) = intershard_references {
            // Write intershard reference sequence.
            shard.metadata.intershard_reference_offset = bytes_pos as u64;
            bytes_pos += intershard_ref.serialize(writer)?;
        }

        // Update repo size information.
        shard.metadata.materialized_bytes = mdb.materialized_bytes();
        shard.metadata.stored_bytes = mdb.stored_bytes();

        // Update footer offset.
        shard.metadata.footer_offset = bytes_pos as u64;

        // Write shard footer.
        shard.metadata.serialize(writer)?;

        Ok(shard)
    }

    #[allow(clippy::type_complexity)]
    fn convert_and_save_file_info<W: Write>(
        writer: &mut W,
        file_content: &BTreeMap<MerkleHash, MDBFileInfo>,
    ) -> Result<(
        (Vec<u64>, Vec<u32>), // File Lookup Info
        usize,                // Bytes used for File Content Info
    )> {
        // File info lookup table.
        let mut file_lookup_keys = Vec::<u64>::with_capacity(file_content.len());
        let mut file_lookup_vals = Vec::<u32>::with_capacity(file_content.len());

        let mut index: u32 = 0;
        let mut bytes_written = 0;

        for (file_hash, content) in file_content {
            file_lookup_keys.push(truncate_hash(file_hash));
            file_lookup_vals.push(index);

            bytes_written += content.metadata.serialize(writer)?;

            for file_segment in content.segments.iter() {
                bytes_written += file_segment.serialize(writer)?;
            }

            index += 1 + content.metadata.num_entries;
        }

        // Serialize a single block of 00 bytes as a guard for sequential reading.
        bytes_written += FileDataSequenceHeader::default().serialize(writer)?;

        // No need to sort because BTreeMap is ordered and we truncate by the first 8 bytes.
        Ok(((file_lookup_keys, file_lookup_vals), bytes_written))
    }

    #[allow(clippy::type_complexity)]
    fn convert_and_save_cas_info<W: Write>(
        writer: &mut W,
        cas_content: &BTreeMap<MerkleHash, Arc<MDBCASInfo>>,
    ) -> Result<(
        (Vec<u64>, Vec<u32>),        // CAS Lookup Info
        (Vec<u64>, Vec<(u32, u32)>), // Chunk Lookup Info
        usize,                       // Bytes used for CAS Content Info
    )> {
        // CAS info lookup table.
        let mut cas_lookup_keys = Vec::<u64>::with_capacity(cas_content.len());
        let mut cas_lookup_vals = Vec::<u32>::with_capacity(cas_content.len());

        // Chunk lookup table.
        let mut chunk_lookup_keys = Vec::<u64>::with_capacity(cas_content.len()); // may grow
        let mut chunk_lookup_vals = Vec::<(u32, u32)>::with_capacity(cas_content.len()); // may grow

        let mut index: u32 = 0;
        let mut bytes_written = 0;

        for (cas_hash, content) in cas_content {
            cas_lookup_keys.push(truncate_hash(cas_hash));
            cas_lookup_vals.push(index);

            bytes_written += content.metadata.serialize(writer)?;

            for (i, chunk) in content.chunks.iter().enumerate() {
                bytes_written += chunk.serialize(writer)?;

                chunk_lookup_keys.push(truncate_hash(&chunk.chunk_hash));
                chunk_lookup_vals.push((index, i as u32));
            }

            index += 1 + content.chunks.len() as u32;
        }

        // Serialize a single block of 00 bytes as a guard for sequential reading.
        bytes_written += CASChunkSequenceHeader::default().serialize(writer)?;

        // No need to sort cas_lookup_ because BTreeMap is ordered and we truncate by the first 8 bytes.

        // Sort chunk lookup table by key.
        let mut chunk_lookup_combined = chunk_lookup_keys
            .iter()
            .zip(chunk_lookup_vals.iter())
            .collect::<Vec<_>>();

        chunk_lookup_combined.sort_unstable_by_key(|&(k, _)| k);

        Ok((
            (cas_lookup_keys, cas_lookup_vals),
            (
                chunk_lookup_combined.iter().map(|&(k, _)| *k).collect(),
                chunk_lookup_combined.iter().map(|&(_, v)| *v).collect(),
            ),
            bytes_written,
        ))
    }

    pub fn get_file_info_index_by_hash<R: Read + Seek>(
        &self,
        reader: &mut R,
        file_hash: &MerkleHash,
        dest_indices: &mut [u32; 8],
    ) -> Result<usize> {
        let num_indices = search_on_sorted_u64s(
            reader,
            self.metadata.file_lookup_offset,
            self.metadata.file_lookup_num_entry,
            truncate_hash(file_hash),
            read_u32::<R>,
            dest_indices,
        )?;

        // Assume no more than 8 collisions.
        if num_indices < dest_indices.len() {
            Ok(num_indices)
        } else {
            Err(MDBShardError::TruncatedHashCollisionError(truncate_hash(
                file_hash,
            )))
        }
    }

    pub fn get_cas_info_index_by_hash<R: Read + Seek>(
        &self,
        reader: &mut R,
        cas_hash: &MerkleHash,
        dest_indices: &mut [u32; 8],
    ) -> Result<usize> {
        let num_indices = search_on_sorted_u64s(
            reader,
            self.metadata.cas_lookup_offset,
            self.metadata.cas_lookup_num_entry,
            truncate_hash(cas_hash),
            read_u32::<R>,
            dest_indices,
        )?;

        // Assume no more than 8 collisions.
        if num_indices < dest_indices.len() {
            Ok(num_indices)
        } else {
            Err(MDBShardError::TruncatedHashCollisionError(truncate_hash(
                cas_hash,
            )))
        }
    }

    pub fn get_cas_info_index_by_chunk<R: Read + Seek>(
        &self,
        reader: &mut R,
        chunk_hash: &MerkleHash,
        dest_indices: &mut [(u32, u32); 8],
    ) -> Result<usize> {
        let num_indices = search_on_sorted_u64s(
            reader,
            self.metadata.chunk_lookup_offset,
            self.metadata.chunk_lookup_num_entry,
            truncate_hash(chunk_hash),
            |reader| (Ok((read_u32(reader)?, read_u32(reader)?))),
            dest_indices,
        )?;

        // Chunk lookup hashes are Ok to have (many) collisions,
        // we will use a subset of collisions to do dedup.
        if num_indices == dest_indices.len() {
            info!(
                "Found {:?} or more collisions when searching for truncated hash {:?}",
                dest_indices.len(),
                truncate_hash(chunk_hash)
            );
        }

        Ok(num_indices)
    }

    /// Reads the file info from a specific index.  Note that this is the position
    pub fn read_file_info<R: Read + Seek>(
        &self,
        reader: &mut R,
        file_entry_index: u32,
    ) -> Result<MDBFileInfo> {
        reader.seek(SeekFrom::Start(
            self.metadata.file_info_offset + MDB_FILE_INFO_ENTRY_SIZE * (file_entry_index as u64),
        ))?;

        let file_header = FileDataSequenceHeader::deserialize(reader)?;

        let num_entries = file_header.num_entries;

        let mut mdb_file = MDBFileInfo {
            metadata: file_header,
            ..Default::default()
        };

        for _ in 0..num_entries {
            mdb_file
                .segments
                .push(FileDataSequenceEntry::deserialize(reader)?);
        }

        Ok(mdb_file)
    }

    pub fn read_all_file_info_sections<R: Read + Seek>(
        &self,
        reader: &mut R,
    ) -> Result<Vec<MDBFileInfo>> {
        let mut ret = Vec::<MDBFileInfo>::with_capacity(self.num_file_entries());

        reader.seek(SeekFrom::Start(self.metadata.file_info_offset))?;

        for _ in 0..self.num_file_entries() {
            let file_header = FileDataSequenceHeader::deserialize(reader)?;

            let num_entries = file_header.num_entries;

            let mut mdb_file = MDBFileInfo {
                metadata: file_header,
                ..Default::default()
            };

            for _ in 0..num_entries {
                mdb_file
                    .segments
                    .push(FileDataSequenceEntry::deserialize(reader)?);
            }

            ret.push(mdb_file);
        }

        Ok(ret)
    }

    pub fn read_all_cas_blocks<R: Read + Seek>(
        &self,
        reader: &mut R,
    ) -> Result<Vec<(CASChunkSequenceHeader, u64)>> {
        // Reads all the cas blocks, returning a list of the cas info and the
        // starting position of that cas block.

        let mut cas_blocks = Vec::<(CASChunkSequenceHeader, u64)>::with_capacity(
            self.metadata.cas_lookup_num_entry as usize,
        );

        reader.seek(SeekFrom::Start(self.metadata.cas_info_offset))?;

        for _ in 0..self.metadata.cas_lookup_num_entry {
            let pos = reader.stream_position()?;
            let cas_block = CASChunkSequenceHeader::deserialize(reader)?;
            let n = cas_block.num_entries;
            cas_blocks.push((cas_block, pos));

            reader.seek(SeekFrom::Current(
                (size_of::<CASChunkSequenceEntry>() as i64) * (n as i64),
            ))?;
        }
        Ok(cas_blocks)
    }

    pub fn read_cas_info_from<R: Read + Seek>(
        &self,
        reader: &mut R,
        cas_entry_index: u32,
        chunk_offset: u32,
        chunk_hash: &MerkleHash,
    ) -> Result<Option<MDBCASInfo>> {
        reader.seek(SeekFrom::Start(
            self.metadata.cas_info_offset + MDB_CAS_INFO_ENTRY_SIZE * (cas_entry_index as u64),
        ))?;

        let cas_header = CASChunkSequenceHeader::deserialize(reader)?;

        // Jump forward to the chunk at chunk_offset.
        reader.seek(SeekFrom::Current(
            MDB_CAS_INFO_ENTRY_SIZE as i64 * chunk_offset as i64,
        ))?;

        // Check if the first chunk hash match.
        let first_chunk = CASChunkSequenceEntry::deserialize(reader)?;
        if first_chunk.chunk_hash != *chunk_hash {
            return Ok(None);
        }

        let mut mdb_cas = MDBCASInfo {
            metadata: cas_header.clone(),
            chunks: vec![first_chunk],
        };

        // Read everything else until the CAS block end.
        let chunks_to_read = (cas_header.num_entries - chunk_offset) as usize;

        for _ in 1..chunks_to_read {
            mdb_cas
                .chunks
                .push(CASChunkSequenceEntry::deserialize(reader)?);
        }

        Ok(Some(mdb_cas))
    }

    pub fn read_full_cas_lookup<R: Read + Seek>(&self, reader: &mut R) -> Result<Vec<(u64, u32)>> {
        // Reads all the cas blocks, returning a list of the cas info and the
        // starting position of that cas block.

        let mut cas_lookup: Vec<(u64, u32)> =
            Vec::with_capacity(self.metadata.cas_lookup_num_entry as usize);

        reader.seek(SeekFrom::Start(self.metadata.cas_lookup_offset))?;

        for _ in 0..self.metadata.cas_lookup_num_entry {
            let trunc_cas_hash: u64 = read_u64(reader)?;
            let idx: u32 = read_u32(reader)?;
            cas_lookup.push((trunc_cas_hash, idx));
        }

        Ok(cas_lookup)
    }

    // Given a file pointer, returns the information needed to reconstruct the file.
    // The information is stored in the destination vector dest_results.  The function
    // returns true if the file hash was found, and false otherwise.
    pub fn get_file_reconstruction_info<R: Read + Seek>(
        &self,
        reader: &mut R,
        file_hash: &MerkleHash,
    ) -> Result<Option<MDBFileInfo>> {
        // Search in file info lookup table.
        let mut dest_indices = [0u32; 8];
        let num_indices = self.get_file_info_index_by_hash(reader, file_hash, &mut dest_indices)?;

        // Check each file info if the file hash matches.
        for &file_entry_index in dest_indices.iter().take(num_indices) {
            let mdb_file = self.read_file_info(reader, file_entry_index)?;
            if mdb_file.metadata.file_hash == *file_hash {
                return Ok(Some(mdb_file));
            }
        }

        Ok(None)
    }

    // Performs a query of block hashes against a known block hash, matching
    // as many of the values in query_hashes as possible.  It returns the number
    // of entries matched from the input hashes, the CAS block hash of the match,
    // and the range matched from that block.
    pub fn chunk_hash_dedup_query<R: Read + Seek>(
        &self,
        reader: &mut R,
        query_hashes: &[MerkleHash],
    ) -> Result<Option<(usize, FileDataSequenceEntry)>> {
        if query_hashes.is_empty() {
            return Ok(None);
        }

        // Lookup CAS block from chunk lookup.
        let mut dest_indices = [(0u32, 0u32); 8];
        let num_indices =
            self.get_cas_info_index_by_chunk(reader, &query_hashes[0], &mut dest_indices)?;

        // Sequentially match chunks in that block.
        for &(cas_index, chunk_offset) in dest_indices.iter().take(num_indices) {
            if let Some(cas) =
                self.read_cas_info_from(reader, cas_index, chunk_offset, &query_hashes[0])?
            {
                // First chunk hash matches, try match subsequent chunks.
                let mut match_index = 1;

                while match_index < query_hashes.len() && match_index < cas.chunks.len() {
                    if query_hashes[match_index] != cas.chunks[match_index].chunk_hash {
                        break;
                    }

                    match_index += 1;
                }

                // The start of the next unmatched chunk, or end of the entire cas block.
                let matched_bytes_end = if match_index < cas.chunks.len() {
                    cas.chunks[match_index].chunk_byte_range_start
                } else {
                    cas.metadata.num_bytes_in_cas
                };

                return Ok(Some((
                    match_index,
                    FileDataSequenceEntry::from_cas_entries(
                        &cas.metadata,
                        &cas.chunks[0..match_index],
                        matched_bytes_end,
                    ),
                )));
            }
        }

        Ok(None)
    }

    pub fn get_intershard_references<R: Read + Seek>(
        &self,
        reader: &mut R,
    ) -> Result<IntershardReferenceSequence> {
        if self.metadata.intershard_reference_offset != 0 {
            reader.seek(SeekFrom::Start(self.metadata.intershard_reference_offset))?;

            Ok(IntershardReferenceSequence::deserialize(reader)?)
        } else {
            // No information, which is allowed.
            Ok(IntershardReferenceSequence::default())
        }
    }

    pub fn num_cas_entries(&self) -> usize {
        self.metadata.cas_lookup_num_entry as usize
    }

    pub fn num_file_entries(&self) -> usize {
        self.metadata.file_lookup_num_entry as usize
    }

    /// Returns the number of bytes in the shard
    pub fn num_bytes(&self) -> u64 {
        self.metadata.footer_offset + size_of::<MDBShardFileFooter>() as u64
    }

    pub fn materialized_bytes(&self) -> u64 {
        self.metadata.materialized_bytes
    }

    pub fn stored_bytes(&self) -> u64 {
        self.metadata.stored_bytes
    }

    /// returns the number of bytes that is fixed and not part of any content; i.e. would be part of an empty shard.
    pub fn non_content_byte_size() -> u64 {
        (size_of::<MDBShardFileFooter>() + size_of::<MDBShardFileHeader>()) as u64 // Header and footer
        + size_of::<FileDataSequenceHeader>() as u64 // Guard block for scanning.
        + size_of::<CASChunkSequenceHeader>() as u64 // Guard block for scanning.
    }

    pub fn print_report(&self) {
        eprintln!(
            "Byte size of file info: {}",
            self.metadata.file_lookup_offset - self.metadata.file_info_offset
        );
        eprintln!(
            "Byte size of file lookup: {}",
            self.metadata.cas_info_offset - self.metadata.file_lookup_offset
        );
        eprintln!(
            "Byte size of cas info: {}",
            self.metadata.cas_lookup_offset - self.metadata.cas_info_offset
        );
        eprintln!(
            "Byte size of cas lookup: {}",
            self.metadata.chunk_lookup_offset - self.metadata.cas_lookup_offset
        );
        eprintln!(
            "Byte size of chunk lookup: {}",
            self.metadata.footer_offset - self.metadata.chunk_lookup_offset
        );
    }

    pub fn read_file_info_ranges<R: Read + Seek>(
        reader: &mut R,
    ) -> Result<Vec<(MerkleHash, (u64, u64))>> {
        let mut ret = Vec::new();

        let _shard_header = MDBShardFileHeader::deserialize(reader)?;

        loop {
            let header = FileDataSequenceHeader::deserialize(reader)?;

            if header.file_hash == MerkleHash::default() {
                break;
            }

            let byte_start = reader.stream_position()?;

            reader.seek(SeekFrom::Current(
                (header.num_entries as i64) * (size_of::<FileDataSequenceEntry>() as i64),
            ))?;
            let byte_end = reader.stream_position()?;

            ret.push((header.file_hash, (byte_start, byte_end)));
        }

        Ok(ret)
    }

<<<<<<< HEAD
    pub fn print<R: Read + Seek>(&self, reader: &mut R) -> Result<()> {
        println!("Header:\n{:?}", self.header);

        println!("File info section:");
        reader.seek(SeekFrom::Start(self.metadata.file_info_offset))?;

        loop {
            let header = FileDataSequenceHeader::deserialize(reader)?;

            if header.file_hash == MerkleHash::default() {
                break;
            }

            println!("File Header:\n{:?}", header);
            for _ in 0..header.num_entries {
                let entry = FileDataSequenceEntry::deserialize(reader)?;
                println!("{:?}", entry);
            }
        }

        println!("CAS info section:");
        reader.seek(SeekFrom::Start(self.metadata.cas_info_offset))?;

        loop {
            let header = CASChunkSequenceHeader::deserialize(reader)?;

            if header.cas_hash == MerkleHash::default() {
                break;
            }

            println!("CAS Header:\n{:?}", header);
            for _ in 0..header.num_entries {
                let entry = CASChunkSequenceEntry::deserialize(reader)?;
                println!("{:?}", entry);
            }
        }

        println!("{:?}", self.metadata);
=======
    fn get_file_data_sequence_entry<R: Read + Seek>(
        &self,
        reader: &mut R,
        file_hash: MerkleHash,
        entry_index: u32,
    ) -> Result<Option<(FileDataSequenceEntry, u64)>> {
        // Search in file info lookup table.
        let mut dest_indices = [0u32; 8];
        let num_indices =
            self.get_file_info_index_by_hash(reader, &file_hash, &mut dest_indices)?;

        // Check each file info if the file hash matches.
        for &file_entry_index in dest_indices.iter().take(num_indices) {
            reader.seek(SeekFrom::Start(
                self.metadata.file_info_offset
                    + MDB_FILE_INFO_ENTRY_SIZE * (file_entry_index as u64),
            ))?;

            let file_header = FileDataSequenceHeader::deserialize(reader)?;
            if file_header.file_hash != file_hash {
                continue;
            }

            reader.seek(SeekFrom::Current(
                MDB_FILE_INFO_ENTRY_SIZE as i64 * (entry_index as i64),
            ))?;

            let file_entry = FileDataSequenceEntry::deserialize(reader)?;

            return Ok(Some((
                file_entry,
                reader.stream_position()? - MDB_FILE_INFO_ENTRY_SIZE, // the position of this entry w.r.t the start
            )));
        }

        return Ok(None);
    }

    /// Rewrite a FileDataSequenceEntry for a file of hash 'file_hash' at index 'entry_index'
    pub async fn file_entry_rewrite<RW: Read + Write + Seek>(
        &self,
        rw: &mut RW,
        file_hash: MerkleHash,
        entry_index: u32,
        cas_hash: Option<MerkleHash>,
        cas_flags: Option<u32>,
        unpacked_segment_bytes: Option<u32>,
        chunk_byte_range_start: Option<u32>,
        chunk_byte_range_end: Option<u32>,
    ) -> Result<()> {
        let file_sequence_entry = self.get_file_data_sequence_entry(rw, file_hash, entry_index)?;

        if let Some((entry, pos)) = file_sequence_entry {
            let new_entry = FileDataSequenceEntry {
                cas_hash: cas_hash.unwrap_or(entry.cas_hash),
                cas_flags: cas_flags.unwrap_or(entry.cas_flags),
                unpacked_segment_bytes: unpacked_segment_bytes
                    .unwrap_or(entry.unpacked_segment_bytes),
                chunk_byte_range_start: chunk_byte_range_start
                    .unwrap_or(entry.chunk_byte_range_start),
                chunk_byte_range_end: chunk_byte_range_end.unwrap_or(entry.chunk_byte_range_end),
            };

            println!("Rewriting file data sequence entry from\n{entry:?}\nto\n{new_entry:?}");

            rw.seek(SeekFrom::Start(pos))?;
            new_entry.serialize(rw)?;
        }

>>>>>>> dd390d39
        Ok(())
    }
}

pub mod test_routines {
    use std::io::{Cursor, Read, Seek};
    use std::mem::size_of;

    use crate::cas_structs::{CASChunkSequenceEntry, CASChunkSequenceHeader, MDBCASInfo};
    use crate::error::Result;
    use crate::file_structs::{FileDataSequenceEntry, FileDataSequenceHeader, MDBFileInfo};
    use crate::shard_format::MDBShardInfo;
    use crate::shard_in_memory::MDBInMemoryShard;
    use merklehash::MerkleHash;
    use rand::rngs::{SmallRng, StdRng};
    use rand::{Rng, SeedableRng};

    pub fn simple_hash(n: u64) -> MerkleHash {
        MerkleHash::from([n, 1, 0, 0])
    }
    pub fn rng_hash(seed: u64) -> MerkleHash {
        let mut rng = SmallRng::seed_from_u64(seed);
        MerkleHash::from([rng.gen(), rng.gen(), rng.gen(), rng.gen()])
    }

    pub fn convert_to_file(shard: &MDBInMemoryShard) -> Result<Vec<u8>> {
        let mut buffer = Vec::<u8>::new();

        MDBShardInfo::serialize_from(&mut buffer, shard, None)?;

        Ok(buffer)
    }

    #[allow(clippy::type_complexity)]
    pub fn gen_specific_shard(
        cas_nodes: &[(u64, &[(u64, u32)])],
        file_nodes: &[(u64, &[(u64, (u32, u32))])],
    ) -> Result<MDBInMemoryShard> {
        let mut shard = MDBInMemoryShard::default();

        for (hash, chunks) in cas_nodes {
            let mut cas_block = Vec::<_>::new();
            let mut pos = 0u32;

            for (h, s) in chunks.iter() {
                cas_block.push(CASChunkSequenceEntry::new(simple_hash(*h), pos, *s));
                pos += s
            }

            shard.add_cas_block(MDBCASInfo {
                metadata: CASChunkSequenceHeader::new(simple_hash(*hash), chunks.len(), pos),
                chunks: cas_block,
            })?;
        }

        for (file_hash, segments) in file_nodes {
            let file_contents: Vec<_> = segments
                .iter()
                .map(|(h, (lb, ub))| {
                    FileDataSequenceEntry::new(simple_hash(*h), *ub - *lb, *lb, *ub)
                })
                .collect();

            shard.add_file_reconstruction_info(MDBFileInfo {
                metadata: FileDataSequenceHeader::new(simple_hash(*file_hash), segments.len()),
                segments: file_contents,
            })?;
        }

        Ok(shard)
    }

    pub fn gen_random_shard(
        seed: u64,
        cas_block_sizes: &[usize],
        file_chunk_range_sizes: &[usize],
    ) -> Result<MDBInMemoryShard> {
        // generate the cas content stuff.
        let mut shard = MDBInMemoryShard::default();
        let mut rng = StdRng::seed_from_u64(seed);

        for cas_block_size in cas_block_sizes {
            let mut cas_block = Vec::<_>::new();
            let mut pos = 0u32;

            for _ in 0..*cas_block_size {
                cas_block.push(CASChunkSequenceEntry::new(
                    rng_hash(rng.gen()),
                    rng.gen_range(10000..20000),
                    pos,
                ));
                pos += rng.gen_range(10000..20000);
            }

            shard.add_cas_block(MDBCASInfo {
                metadata: CASChunkSequenceHeader::new(rng_hash(rng.gen()), *cas_block_size, pos),
                chunks: cas_block,
            })?;
        }

        for file_block_size in file_chunk_range_sizes {
            let file_hash = rng_hash(rng.gen());

            let file_contents: Vec<_> = (0..*file_block_size)
                .map(|_| {
                    let lb = rng.gen_range(0..10000);
                    let ub = lb + rng.gen_range(0..10000);
                    FileDataSequenceEntry::new(rng_hash(rng.gen()), ub - lb, lb, ub)
                })
                .collect();

            shard.add_file_reconstruction_info(MDBFileInfo {
                metadata: FileDataSequenceHeader::new(file_hash, *file_block_size),
                segments: file_contents,
            })?;
        }

        Ok(shard)
    }

    pub fn verify_mdb_shard(shard: &MDBInMemoryShard) -> Result<()> {
        let buffer = convert_to_file(shard)?;

        verify_mdb_shards_match(shard, Cursor::new(&buffer))
    }

    pub fn verify_mdb_shards_match<R: Read + Seek>(
        mem_shard: &MDBInMemoryShard,
        shard_info: R,
    ) -> Result<()> {
        let mut cursor = shard_info;
        // Now, test that the results on queries from the
        let shard_file = MDBShardInfo::load_from_file(&mut cursor)?;

        assert_eq!(mem_shard.shard_file_size(), shard_file.num_bytes());
        assert_eq!(
            mem_shard.materialized_bytes(),
            shard_file.materialized_bytes()
        );
        assert_eq!(mem_shard.stored_bytes(), shard_file.stored_bytes());

        for (k, cas_block) in mem_shard.cas_content.iter() {
            // Go through and test queries on both the in-memory shard and the
            // serialized shard, making sure that they match completely.

            for i in 0..cas_block.chunks.len() {
                // Test the dedup query over a few hashes in which all the
                // hashes queried are part of the cas_block.
                let query_hashes_1: Vec<MerkleHash> = cas_block.chunks
                    [i..(i + 3).min(cas_block.chunks.len())]
                    .iter()
                    .map(|c| c.chunk_hash)
                    .collect();
                let n_items_to_read = query_hashes_1.len();

                // Also test the dedup query over a few hashes in which some of the
                // hashes are part of the query, and the last is not.
                let mut query_hashes_2 = query_hashes_1.clone();
                query_hashes_2.push(rng_hash(1000000 + i as u64));

                let lb = cas_block.chunks[i].chunk_byte_range_start;
                let ub = if i + 3 >= cas_block.chunks.len() {
                    cas_block.metadata.num_bytes_in_cas
                } else {
                    cas_block.chunks[i + 3].chunk_byte_range_start
                };

                for query_hashes in [&query_hashes_1, &query_hashes_2] {
                    let result_m = mem_shard.chunk_hash_dedup_query(query_hashes).unwrap();

                    let result_f = shard_file
                        .chunk_hash_dedup_query(&mut cursor, query_hashes)?
                        .unwrap();

                    // Returns a tuple of (num chunks matched, FileDataSequenceEntry)
                    assert_eq!(result_m.0, n_items_to_read);
                    assert_eq!(result_f.0, n_items_to_read);

                    // Make sure it gives the correct CAS block hash as the second part of the
                    assert_eq!(result_m.1.cas_hash, *k);
                    assert_eq!(result_f.1.cas_hash, *k);

                    // Make sure the bounds are correct
                    assert_eq!(
                        (
                            result_m.1.chunk_byte_range_start,
                            result_m.1.chunk_byte_range_end
                        ),
                        (lb, ub)
                    );
                    assert_eq!(
                        (
                            result_f.1.chunk_byte_range_start,
                            result_f.1.chunk_byte_range_end
                        ),
                        (lb, ub)
                    );

                    // Make sure everything else equal.
                    assert_eq!(result_m, result_f);
                }
            }
        }

        // Test get file reconstruction info.
        // Against some valid hashes,
        let mut query_hashes: Vec<MerkleHash> =
            mem_shard.file_content.iter().map(|file| *file.0).collect();
        // and a few (very likely) invalid somes.
        for i in 0..3 {
            query_hashes.push(rng_hash(1000000 + i as u64));
        }

        for k in query_hashes.iter() {
            let result_m = mem_shard.get_file_reconstruction_info(k);
            let result_f = shard_file.get_file_reconstruction_info(&mut cursor, k)?;

            // Make sure two queries return same results.
            assert_eq!(result_m, result_f);

            // Make sure retriving the expected file.
            if result_m.is_some() {
                assert_eq!(result_m.unwrap().metadata.file_hash, *k);
                assert_eq!(result_f.unwrap().metadata.file_hash, *k);
            }
        }

        // Make sure the cas blocks are correct
        let cas_blocks = shard_file.read_all_cas_blocks(&mut cursor)?;

        for (cas_block, pos) in cas_blocks {
            let cas = mem_shard.cas_content.get(&cas_block.cas_hash).unwrap();

            assert_eq!(cas_block.num_entries, cas.chunks.len() as u32);

            cursor.seek(std::io::SeekFrom::Start(pos))?;
            let read_cas = CASChunkSequenceHeader::deserialize(&mut cursor)?;
            assert_eq!(read_cas, cas_block);
        }

        // Make sure the file info section is good
        {
            cursor.seek(std::io::SeekFrom::Start(0))?;
            let file_info = MDBShardInfo::read_file_info_ranges(&mut cursor)?;

            assert_eq!(file_info.len(), mem_shard.file_content.len());

            for (file_hash, (byte_start, byte_end)) in file_info {
                cursor.seek(std::io::SeekFrom::Start(byte_start))?;

                let num_entries =
                    (byte_end - byte_start) / (size_of::<FileDataSequenceEntry>() as u64);

                // No leftovers
                assert_eq!(
                    num_entries * (size_of::<FileDataSequenceEntry>() as u64),
                    (byte_end - byte_start)
                );

                let true_fie = mem_shard.file_content.get(&file_hash).unwrap();

                assert_eq!(num_entries, true_fie.segments.len() as u64);

                for i in 0..num_entries {
                    let pos = byte_start + i * (size_of::<FileDataSequenceEntry>() as u64);

                    cursor.seek(std::io::SeekFrom::Start(pos))?;

                    let fie = FileDataSequenceEntry::deserialize(&mut cursor)?;

                    assert_eq!(true_fie.segments[i as usize], fie);
                }
            }
        }

        Ok(())
    }
}

#[cfg(test)]
mod tests {
    use crate::error::Result;

    use super::test_routines::*;

    #[test]
    fn test_simple() -> Result<()> {
        let shard = gen_random_shard(0, &[1, 1], &[1])?;

        verify_mdb_shard(&shard)?;

        Ok(())
    }

    #[test]
    fn test_specific() -> Result<()> {
        let mem_shard_1 = gen_specific_shard(&[(0, &[(11, 5)])], &[(100, &[(200, (0, 5))])])?;
        verify_mdb_shard(&mem_shard_1)
    }

    #[test]
    fn test_multiple() -> Result<()> {
        let shard = gen_random_shard(0, &[1, 5, 10, 8], &[4, 3, 5, 9, 4, 6])?;

        verify_mdb_shard(&shard)?;

        Ok(())
    }

    #[test]
    fn test_corner_cases_empty() -> Result<()> {
        let shard = gen_random_shard(0, &[0], &[0])?;

        verify_mdb_shard(&shard)?;

        Ok(())
    }

    #[test]
    fn test_corner_cases_empty_entries() -> Result<()> {
        let shard = gen_random_shard(0, &[5, 6, 0, 10, 0], &[3, 4, 5, 0, 4, 0])?;

        verify_mdb_shard(&shard)?;

        Ok(())
    }
}<|MERGE_RESOLUTION|>--- conflicted
+++ resolved
@@ -815,7 +815,6 @@
         Ok(ret)
     }
 
-<<<<<<< HEAD
     pub fn print<R: Read + Seek>(&self, reader: &mut R) -> Result<()> {
         println!("Header:\n{:?}", self.header);
 
@@ -854,7 +853,10 @@
         }
 
         println!("{:?}", self.metadata);
-=======
+
+        Ok(())
+    }
+
     fn get_file_data_sequence_entry<R: Read + Seek>(
         &self,
         reader: &mut R,
@@ -924,7 +926,6 @@
             new_entry.serialize(rw)?;
         }
 
->>>>>>> dd390d39
         Ok(())
     }
 }
