use crate::cas_structs::CASChunkSequenceHeader;
use crate::error::{MDBShardError, Result};
use crate::intershard_reference_structs::IntershardReferenceSequence;
use crate::{shard_file::MDBShardInfo, utils::parse_shard_filename};
use merklehash::{compute_data_hash, MerkleHash};
use std::io::{BufReader, Read, Seek};
use std::path::{Path, PathBuf};
<<<<<<< HEAD
use tracing::{error, info};
=======
use tracing::{error, info, warn};
>>>>>>> d81f32ff

/// When a specific implementation of the  
///
#[derive(Debug, Clone, Default)]
pub struct MDBShardFile {
    pub shard_hash: MerkleHash,
    pub path: PathBuf,
    pub shard: MDBShardInfo,

    // If this represents a staging shard, then this will
    // contain the ordering index of the shard creation.
    pub staging_index: Option<u64>,
}

impl MDBShardFile {
    /// Loads the MDBShardFile struct from
    ///
    pub fn load_from_file(path: &Path) -> Result<Self> {
        if let Some((shard_hash, staging_index)) = parse_shard_filename(path.to_str().unwrap()) {
            let mut f = std::fs::File::open(path)?;
            Ok(Self {
                shard_hash,
                path: std::fs::canonicalize(path)?,
                shard: MDBShardInfo::load_from_file(&mut f)?,
                staging_index,
            })
        } else {
            Err(MDBShardError::BadFilename(format!(
                "{path:?} not a valid MerkleDB filename."
            )))
        }
    }

    pub fn load_all(path: &Path) -> Result<Vec<Self>> {
        let mut shards = Vec::new();

        if path.is_dir() {
            for entry in std::fs::read_dir(path)? {
                let entry = entry?;
                if let Some(file_name) = entry.file_name().to_str() {
                    if let Some(h) = parse_shard_filename(file_name) {
                        shards.push((h, std::fs::canonicalize(entry.path())?));
                    }
                    info!("Found shard file '{file_name:?}'.");
                }
            }
        } else if let Some(file_name) = path.to_str() {
            if let Some(h) = parse_shard_filename(file_name) {
                shards.push((h, std::fs::canonicalize(path)?));
                info!("Registerd shard file '{file_name:?}'.");
            } else {
                return Err(MDBShardError::BadFilename(format!(
                    "Filename {file_name} not valid shard file name."
                )));
            }
        }

        let mut ret = Vec::with_capacity(shards.len());

        for ((shard_hash, staging_index), path) in shards {
            let mut f = std::fs::File::open(&path)?;

            ret.push(MDBShardFile {
                shard_hash,
                path,
                shard: MDBShardInfo::load_from_file(&mut f)?,
                staging_index,
            });
        }
        Ok(ret)
    }

<<<<<<< HEAD
    pub fn read_all_cas_blocks(&self) -> Result<Vec<(CASChunkSequenceHeader, u64)>> {
        self.shard.read_all_cas_blocks(&mut self.get_reader()?)
    }

    pub fn get_intershard_references(&self) -> Result<IntershardReferenceSequence> {
        self.shard
            .get_intershard_references(&mut self.get_reader()?)
    }

=======
>>>>>>> d81f32ff
    pub fn get_reader(&self) -> Result<BufReader<std::fs::File>> {
        Ok(BufReader::with_capacity(
            2048,
            std::fs::File::open(&self.path)?,
        ))
    }

<<<<<<< HEAD
    #[inline]
    pub fn verify_shard_integrity_debug_only(&self) {
=======
    pub fn verify_mdb_shard_debug_only(&self) {
>>>>>>> d81f32ff
        #[cfg(debug_assertions)]
        {
            self.verify_shard_integrity();
        }
    }

    pub fn verify_shard_integrity(&self) {
        info!("Verifying shard integrity for shard {:?}", &self.path);
<<<<<<< HEAD
=======

        info!("Header : {:?}", self.shard.header);
        info!("Metadata : {:?}", self.shard.metadata);

>>>>>>> d81f32ff
        let mut reader = self
            .get_reader()
            .map_err(|e| {
                error!("Error getting reader: {e:?}");
                e
            })
            .unwrap();

        let mut data = Vec::with_capacity(self.shard.num_bytes() as usize);
        reader.read_to_end(&mut data).unwrap();

        // Check the hash
        let hash = compute_data_hash(&data[..]);
<<<<<<< HEAD
        assert_eq!(hash, self.shard_hash);

        // Check the parsed shard from the filename.
        let (parsed_shard_hash, parsed_shard_stage_idx) = parse_shard_filename(&self.path).unwrap();
        assert_eq!(hash, parsed_shard_hash);
        assert_eq!(self.staging_index, parsed_shard_stage_idx);

        reader.rewind().unwrap();
=======

        // Check the parsed shard from the filename.
        if let Some(parsed_shard_hash) = parse_shard_filename(&self.path.to_string_lossy()) {
            if hash != parsed_shard_hash {
                error!("Hash parsed from filename does not match the computed hash; hash from filename={parsed_shard_hash:?}, hash of file={hash:?}");
            }
        } else {
            warn!("Unable to obtain hash from filename.");
        }
>>>>>>> d81f32ff

        // Check the file info sections
        reader.rewind().unwrap();

        let fir = MDBShardInfo::read_file_info_ranges(&mut reader)
            .map_err(|e| {
                error!("Error reading file info ranges : {e:?}");
                e
            })
            .unwrap();

        debug_assert_eq!(fir.len() as u64, self.shard.metadata.file_lookup_num_entry);
        info!("Integrity test passed for shard {:?}", &self.path);

        // TODO: More parts; but this will at least succeed on the server end.
    }
}<|MERGE_RESOLUTION|>--- conflicted
+++ resolved
@@ -5,11 +5,7 @@
 use merklehash::{compute_data_hash, MerkleHash};
 use std::io::{BufReader, Read, Seek};
 use std::path::{Path, PathBuf};
-<<<<<<< HEAD
-use tracing::{error, info};
-=======
 use tracing::{error, info, warn};
->>>>>>> d81f32ff
 
 /// When a specific implementation of the  
 ///
@@ -82,7 +78,6 @@
         Ok(ret)
     }
 
-<<<<<<< HEAD
     pub fn read_all_cas_blocks(&self) -> Result<Vec<(CASChunkSequenceHeader, u64)>> {
         self.shard.read_all_cas_blocks(&mut self.get_reader()?)
     }
@@ -92,8 +87,6 @@
             .get_intershard_references(&mut self.get_reader()?)
     }
 
-=======
->>>>>>> d81f32ff
     pub fn get_reader(&self) -> Result<BufReader<std::fs::File>> {
         Ok(BufReader::with_capacity(
             2048,
@@ -101,12 +94,8 @@
         ))
     }
 
-<<<<<<< HEAD
     #[inline]
     pub fn verify_shard_integrity_debug_only(&self) {
-=======
-    pub fn verify_mdb_shard_debug_only(&self) {
->>>>>>> d81f32ff
         #[cfg(debug_assertions)]
         {
             self.verify_shard_integrity();
@@ -115,13 +104,10 @@
 
     pub fn verify_shard_integrity(&self) {
         info!("Verifying shard integrity for shard {:?}", &self.path);
-<<<<<<< HEAD
-=======
 
         info!("Header : {:?}", self.shard.header);
         info!("Metadata : {:?}", self.shard.metadata);
 
->>>>>>> d81f32ff
         let mut reader = self
             .get_reader()
             .map_err(|e| {
@@ -135,7 +121,6 @@
 
         // Check the hash
         let hash = compute_data_hash(&data[..]);
-<<<<<<< HEAD
         assert_eq!(hash, self.shard_hash);
 
         // Check the parsed shard from the filename.
@@ -144,17 +129,18 @@
         assert_eq!(self.staging_index, parsed_shard_stage_idx);
 
         reader.rewind().unwrap();
-=======
 
         // Check the parsed shard from the filename.
-        if let Some(parsed_shard_hash) = parse_shard_filename(&self.path.to_string_lossy()) {
+        if let Some((parsed_shard_hash, staging_index)) = parse_shard_filename(&self.path) {
             if hash != parsed_shard_hash {
                 error!("Hash parsed from filename does not match the computed hash; hash from filename={parsed_shard_hash:?}, hash of file={hash:?}");
+            }
+            if staging_index != self.staging_index {
+                error!("Staging index parsed from filename does not match the computed index; filename={staging_index:?}, file={:?}", self.staging_index);
             }
         } else {
             warn!("Unable to obtain hash from filename.");
         }
->>>>>>> d81f32ff
 
         // Check the file info sections
         reader.rewind().unwrap();
