--- conflicted
+++ resolved
@@ -4,14 +4,9 @@
 use crate::utils::{shard_file_name, temp_shard_file_name};
 use async_trait::async_trait;
 use merklehash::MerkleHash;
-<<<<<<< HEAD
-use std::collections::{HashMap, HashSet};
-=======
 use std::collections::HashMap;
->>>>>>> f14b3f53
 use std::io::BufReader;
 use std::path::{Path, PathBuf};
-use std::sync::atomic::{AtomicUsize, Ordering};
 use std::sync::Arc;
 use tokio::sync::RwLock;
 use tracing::{debug, error};
@@ -54,7 +49,6 @@
 pub struct ShardFileManager {
     shard_file_lookup: Arc<RwLock<HashMap<MerkleHash, MDBShardFile>>>,
     current_state: Arc<RwLock<MDBShardFlushGuard>>,
-    dedup_hit_count: Arc<RwLock<HashMap<MerkleHash, AtomicUsize>>>,
     write_directory: PathBuf,
     target_shard_min_size: u64,
 }
@@ -86,14 +80,11 @@
                 shard: MDBInMemoryShard::default(),
                 session_directory: std::fs::canonicalize(write_directory)?,
             })),
-            dedup_hit_count: Arc::new(RwLock::new(HashMap::new())),
             write_directory: write_directory.to_path_buf(),
             target_shard_min_size: MDB_SHARD_MIN_TARGET_SIZE,
         };
 
-        // The session directory is not the cache directory, so no shards there will be used as reference shards.
-        s.register_shards_by_path(&[&s.write_directory], false)
-            .await?;
+        s.register_shards_by_path(&[&s.write_directory]).await?;
 
         Ok(s)
     }
@@ -105,82 +96,34 @@
 
     /// Registers all the files in a directory with filenames matching the names
     /// of an MerkleDB shard.
-    pub async fn register_shards_by_path(
-        &self,
-        paths: &[&Path],
-        reference_shards: bool,
-    ) -> Result<()> {
+    pub async fn register_shards_by_path(&self, paths: &[&Path]) -> Result<()> {
         let mut new_shards = Vec::new();
         for p in paths {
             new_shards.append(&mut MDBShardFile::load_all(p)?);
         }
 
-        self.register_shards(new_shards, reference_shards).await
-    }
-
-<<<<<<< HEAD
-    /// Registers a list of shards for use.  If they are reference shards, then deduplication counts against these
-    /// shards will be tracked for insertion in the shard file hint fields.
-    pub async fn register_shards(
-        &self,
-        new_shards: Vec<MDBShardFile>,
-        reference_shards: bool,
-    ) -> Result<()> {
-        // Filter out the shards that we already know about.
-        let current_shards;
-        {
-            let current_lookup = self.shard_file_lookup.read().await;
-            current_shards =
-                HashSet::<MerkleHash>::from_iter(current_lookup.iter().map(|si| si.shard_hash));
-        }
-
-        let mut new_shards = new_shards;
-        new_shards.retain(|new_si| !current_shards.contains(&new_si.shard_hash));
-
-        if reference_shards {
-            let mut current_dedup_counts = self.dedup_hit_count.write().await;
-
-            current_dedup_counts.extend(
-                new_shards
-                    .iter()
-                    .map(|s| (s.shard_hash, AtomicUsize::new(0))),
-            );
-        }
-
-        {
-            let mut current_lookup = self.shard_file_lookup.write().await;
-=======
+        self.register_shards(new_shards).await
+    }
+
     pub async fn register_shards(&self, new_shards: Vec<MDBShardFile>) -> Result<()> {
         let mut current_lookup = self.shard_file_lookup.write().await;
 
         for s in new_shards {
             current_lookup.entry(s.shard_hash).or_insert(s);
         }
->>>>>>> f14b3f53
-
-            current_lookup.extend(new_shards.into_iter());
-        }
-        Ok(())
-    }
-
-<<<<<<< HEAD
-    async fn _query_all_shards<Ret, F>(&self, func: &mut F) -> Result<Option<Ret>>
-=======
+
+        Ok(())
+    }
+
     pub async fn shard_is_registered(&self, shard_hash: &MerkleHash) -> bool {
         self.shard_file_lookup.read().await.contains_key(shard_hash)
     }
 
     async fn query_all_shards<Ret, F>(&self, func: &mut F) -> Result<Option<(Ret, MerkleHash)>>
->>>>>>> f14b3f53
     where
         Ret: Send + Sync,
-        F: FnMut(&MDBShardFile, &mut BufReader<std::fs::File>) -> Result<Option<Ret>>,
+        F: FnMut(&MDBShardInfo, &mut BufReader<std::fs::File>, &str) -> Result<Option<Ret>>,
     {
-<<<<<<< HEAD
-
-            if let Some(fi) = func(&si, &mut reader)? {
-                return Ok(Some(fi));
-=======
         // Need to hold the read lock until all the shards have been fully queried.
         let current_shards = self.shard_file_lookup.read().await;
 
@@ -192,7 +135,6 @@
 
             if let Some(fi) = func(&si.shard, &mut reader, si.path.to_str().unwrap())? {
                 return Ok(Some((fi, si.shard_hash)));
->>>>>>> f14b3f53
             }
         }
 
@@ -227,26 +169,6 @@
                 return Ok(Some((fi, None)));
             }
         }
-<<<<<<< HEAD
-        
-        // Need to hold the read lock until all the shards have been fully queried.
-        let current_shards = self.shard_file_lookup.read().await;
-
-        // TODO: make this parallel.  Doing so, at least with the futures::stream library,
-        // causes really weird Send / Sync errors.  BLEH.
-        for sfi in current_shards.iter() {
-            let f = std::fs::File::open(&si.path).unwrap();
-            let mut reader = BufReader::with_capacity(2048, f);
-
-            debug!("Querying for hash {file_hash:?} in {:?}.", sfi.path);
-            sfi.shard.get_file_reconstruction_info(f, file_hash)
-
-
-
-        self.query_all_shards(&mut |sfi, f| {
-        })
-        .await
-=======
         let res = self
             .query_all_shards(&mut |si, f, file_name| {
                 debug!("Querying for hash {file_hash:?} in {file_name:?}.");
@@ -259,7 +181,6 @@
         } else {
             Ok(None)
         }
->>>>>>> f14b3f53
     }
 }
 
@@ -281,24 +202,6 @@
             }
         }
 
-<<<<<<< HEAD
-        self.query_all_shards(&mut |sfi, f| {
-            debug!(
-                "Querying for hash {:?} in {:?}.",
-                &query_hashes[0], &sfi.path
-            );
-            let ret = sfi.shard.chunk_hash_dedup_query(f, query_hashes)?;
-
-            if let Some((match_count, fdse)) = &ret {
-                let dedup_counts = self.dedup_hit_count.read().await;
-                if let Some(v) = dedup_counts.get(&sfi.shard_hash) {
-                    v.fetch_add(*match_count, Ordering::Relaxed);
-                }
-            }
-            Ok(ret)
-        })
-        .await
-=======
         if let Some((si, _)) = self
             .query_all_shards(&mut |si, f, file_name| {
                 debug!("Querying for hash {:?} in {file_name:?}.", &query_hashes[0]);
@@ -310,7 +213,6 @@
         } else {
             Ok(None)
         }
->>>>>>> f14b3f53
     }
 
     /// Add CAS info to the in-memory state.
